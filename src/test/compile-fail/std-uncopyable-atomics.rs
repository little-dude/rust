// Copyright 2012 The Rust Project Developers. See the COPYRIGHT
// file at the top-level directory of this distribution and at
// http://rust-lang.org/COPYRIGHT.
//
// Licensed under the Apache License, Version 2.0 <LICENSE-APACHE or
// http://www.apache.org/licenses/LICENSE-2.0> or the MIT license
// <LICENSE-MIT or http://opensource.org/licenses/MIT>, at your
// option. This file may not be copied, modified, or distributed
// except according to those terms.

// Issue #8380


use std::sync::atomic::*;
use std::ptr;

fn main() {
    let x = ATOMIC_BOOL_INIT;
    let x = *&x; //~ ERROR: cannot move out of borrowed content
    let x = ATOMIC_INT_INIT;
    let x = *&x; //~ ERROR: cannot move out of borrowed content
    let x = ATOMIC_UINT_INIT;
<<<<<<< HEAD
    let x = *&x; //~ ERROR: cannot move out of borrowed content
    let x: AtomicPtr<uint> = AtomicPtr::new(ptr::null_mut());
    let x = *&x; //~ ERROR: cannot move out of borrowed content
=======
    let x = *&x; //~ ERROR: cannot move out of dereference
    let x: AtomicPtr<usize> = AtomicPtr::new(ptr::null_mut());
    let x = *&x; //~ ERROR: cannot move out of dereference
>>>>>>> a661bd65
}<|MERGE_RESOLUTION|>--- conflicted
+++ resolved
@@ -20,13 +20,7 @@
     let x = ATOMIC_INT_INIT;
     let x = *&x; //~ ERROR: cannot move out of borrowed content
     let x = ATOMIC_UINT_INIT;
-<<<<<<< HEAD
     let x = *&x; //~ ERROR: cannot move out of borrowed content
-    let x: AtomicPtr<uint> = AtomicPtr::new(ptr::null_mut());
+    let x: AtomicPtr<usize> = AtomicPtr::new(ptr::null_mut());
     let x = *&x; //~ ERROR: cannot move out of borrowed content
-=======
-    let x = *&x; //~ ERROR: cannot move out of dereference
-    let x: AtomicPtr<usize> = AtomicPtr::new(ptr::null_mut());
-    let x = *&x; //~ ERROR: cannot move out of dereference
->>>>>>> a661bd65
 }