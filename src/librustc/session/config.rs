--- conflicted
+++ resolved
@@ -743,35 +743,20 @@
                              assumed.", "NAME[:KIND]"),
         opt::multi("", "crate-type", "Comma separated list of types of crates
                                     for the compiler to emit",
-<<<<<<< HEAD
                  "[bin|lib|rlib|dylib|staticlib]"),
-        optopt("", "crate-name", "Specify the name of the crate being built",
-=======
-                 "[bin|lib|rlib|dylib|staticlib|dep-info]"),
         opt::opt("", "crate-name", "Specify the name of the crate being built",
->>>>>>> 34d43788
                "NAME"),
         opt::multi("", "emit", "Comma separated list of types of output for \
                               the compiler to emit",
-<<<<<<< HEAD
                  "[asm|llvm-bc|llvm-ir|obj|link|dep-info]"),
-        optmulti("", "print", "Comma separated list of compiler information to \
-                               print on stdout",
-                 "[crate-name|output-file-names|sysroot]"),
-        optflag("g",  "",  "Equivalent to -C debuginfo=2"),
-        optflag("O", "", "Equivalent to -C opt-level=2"),
-        optopt("o", "", "Write output to <filename>", "FILENAME"),
-        optopt("",  "out-dir", "Write output to compiler-chosen filename \
-=======
                  "[asm|llvm-bc|llvm-ir|obj|link]"),
         opt::multi("", "print", "Comma separated list of compiler information to \
                                print on stdout",
                  "[crate-name|output-file-names|sysroot]"),
-        opt::flag("g",  "",  "Equivalent to --debuginfo=2"),
-        opt::flag("O", "", "Equivalent to --opt-level=2"),
+        opt::flag("g",  "",  "Equivalent to -C debuginfo=2"),
+        opt::flag("O", "", "Equivalent to -C opt-level=2"),
         opt::opt("o", "", "Write output to <filename>", "FILENAME"),
         opt::opt("",  "out-dir", "Write output to compiler-chosen filename \
->>>>>>> 34d43788
                                 in <dir>", "DIR"),
         opt::opt("", "explain", "Provide a detailed explanation of an error \
                                message", "OPT"),
