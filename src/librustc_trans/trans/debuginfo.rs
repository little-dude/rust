// Copyright 2012-2014 The Rust Project Developers. See the COPYRIGHT
// file at the top-level directory of this distribution and at
// http://rust-lang.org/COPYRIGHT.
//
// Licensed under the Apache License, Version 2.0 <LICENSE-APACHE or
// http://www.apache.org/licenses/LICENSE-2.0> or the MIT license
// <LICENSE-MIT or http://opensource.org/licenses/MIT>, at your
// option. This file may not be copied, modified, or distributed
// except according to those terms.

//! # Debug Info Module
//!
//! This module serves the purpose of generating debug symbols. We use LLVM's
//! [source level debugging](http://llvm.org/docs/SourceLevelDebugging.html)
//! features for generating the debug information. The general principle is this:
//!
//! Given the right metadata in the LLVM IR, the LLVM code generator is able to
//! create DWARF debug symbols for the given code. The
//! [metadata](http://llvm.org/docs/LangRef.html#metadata-type) is structured much
//! like DWARF *debugging information entries* (DIE), representing type information
//! such as datatype layout, function signatures, block layout, variable location
//! and scope information, etc. It is the purpose of this module to generate correct
//! metadata and insert it into the LLVM IR.
//!
//! As the exact format of metadata trees may change between different LLVM
//! versions, we now use LLVM
//! [DIBuilder](http://llvm.org/docs/doxygen/html/classllvm_1_1DIBuilder.html) to
//! create metadata where possible. This will hopefully ease the adaption of this
//! module to future LLVM versions.
//!
//! The public API of the module is a set of functions that will insert the correct
//! metadata into the LLVM IR when called with the right parameters. The module is
//! thus driven from an outside client with functions like
//! `debuginfo::create_local_var_metadata(bcx: block, local: &ast::local)`.
//!
//! Internally the module will try to reuse already created metadata by utilizing a
//! cache. The way to get a shared metadata node when needed is thus to just call
//! the corresponding function in this module:
//!
//!     let file_metadata = file_metadata(crate_context, path);
//!
//! The function will take care of probing the cache for an existing node for that
//! exact file path.
//!
//! All private state used by the module is stored within either the
//! CrateDebugContext struct (owned by the CrateContext) or the FunctionDebugContext
//! (owned by the FunctionContext).
//!
//! This file consists of three conceptual sections:
//! 1. The public interface of the module
//! 2. Module-internal metadata creation functions
//! 3. Minor utility functions
//!
//!
//! ## Recursive Types
//!
//! Some kinds of types, such as structs and enums can be recursive. That means that
//! the type definition of some type X refers to some other type which in turn
//! (transitively) refers to X. This introduces cycles into the type referral graph.
//! A naive algorithm doing an on-demand, depth-first traversal of this graph when
//! describing types, can get trapped in an endless loop when it reaches such a
//! cycle.
//!
//! For example, the following simple type for a singly-linked list...
//!
//! ```
//! struct List {
//!     value: int,
//!     tail: Option<Box<List>>,
//! }
//! ```
//!
//! will generate the following callstack with a naive DFS algorithm:
//!
//! ```
//! describe(t = List)
//!   describe(t = int)
//!   describe(t = Option<Box<List>>)
//!     describe(t = Box<List>)
//!       describe(t = List) // at the beginning again...
//!       ...
//! ```
//!
//! To break cycles like these, we use "forward declarations". That is, when the
//! algorithm encounters a possibly recursive type (any struct or enum), it
//! immediately creates a type description node and inserts it into the cache
//! *before* describing the members of the type. This type description is just a
//! stub (as type members are not described and added to it yet) but it allows the
//! algorithm to already refer to the type. After the stub is inserted into the
//! cache, the algorithm continues as before. If it now encounters a recursive
//! reference, it will hit the cache and does not try to describe the type anew.
//!
//! This behaviour is encapsulated in the 'RecursiveTypeDescription' enum, which
//! represents a kind of continuation, storing all state needed to continue
//! traversal at the type members after the type has been registered with the cache.
//! (This implementation approach might be a tad over-engineered and may change in
//! the future)
//!
//!
//! ## Source Locations and Line Information
//!
//! In addition to data type descriptions the debugging information must also allow
//! to map machine code locations back to source code locations in order to be useful.
//! This functionality is also handled in this module. The following functions allow
//! to control source mappings:
//!
//! + set_source_location()
//! + clear_source_location()
//! + start_emitting_source_locations()
//!
//! `set_source_location()` allows to set the current source location. All IR
//! instructions created after a call to this function will be linked to the given
//! source location, until another location is specified with
//! `set_source_location()` or the source location is cleared with
//! `clear_source_location()`. In the later case, subsequent IR instruction will not
//! be linked to any source location. As you can see, this is a stateful API
//! (mimicking the one in LLVM), so be careful with source locations set by previous
//! calls. It's probably best to not rely on any specific state being present at a
//! given point in code.
//!
//! One topic that deserves some extra attention is *function prologues*. At the
//! beginning of a function's machine code there are typically a few instructions
//! for loading argument values into allocas and checking if there's enough stack
//! space for the function to execute. This *prologue* is not visible in the source
//! code and LLVM puts a special PROLOGUE END marker into the line table at the
//! first non-prologue instruction of the function. In order to find out where the
//! prologue ends, LLVM looks for the first instruction in the function body that is
//! linked to a source location. So, when generating prologue instructions we have
//! to make sure that we don't emit source location information until the 'real'
//! function body begins. For this reason, source location emission is disabled by
//! default for any new function being translated and is only activated after a call
//! to the third function from the list above, `start_emitting_source_locations()`.
//! This function should be called right before regularly starting to translate the
//! top-level block of the given function.
//!
//! There is one exception to the above rule: `llvm.dbg.declare` instruction must be
//! linked to the source location of the variable being declared. For function
//! parameters these `llvm.dbg.declare` instructions typically occur in the middle
//! of the prologue, however, they are ignored by LLVM's prologue detection. The
//! `create_argument_metadata()` and related functions take care of linking the
//! `llvm.dbg.declare` instructions to the correct source locations even while
//! source location emission is still disabled, so there is no need to do anything
//! special with source location handling here.
//!
//! ## Unique Type Identification
//!
//! In order for link-time optimization to work properly, LLVM needs a unique type
//! identifier that tells it across compilation units which types are the same as
//! others. This type identifier is created by TypeMap::get_unique_type_id_of_type()
//! using the following algorithm:
//!
//! (1) Primitive types have their name as ID
//! (2) Structs, enums and traits have a multipart identifier
//!
//!     (1) The first part is the SVH (strict version hash) of the crate they were
//!         originally defined in
//!
//!     (2) The second part is the ast::NodeId of the definition in their original
//!         crate
//!
//!     (3) The final part is a concatenation of the type IDs of their concrete type
//!         arguments if they are generic types.
//!
//! (3) Tuple-, pointer and function types are structurally identified, which means
//!     that they are equivalent if their component types are equivalent (i.e. (int,
//!     int) is the same regardless in which crate it is used).
//!
//! This algorithm also provides a stable ID for types that are defined in one crate
//! but instantiated from metadata within another crate. We just have to take care
//! to always map crate and node IDs back to the original crate context.
//!
//! As a side-effect these unique type IDs also help to solve a problem arising from
//! lifetime parameters. Since lifetime parameters are completely omitted in
//! debuginfo, more than one `Ty` instance may map to the same debuginfo type
//! metadata, that is, some struct `Struct<'a>` may have N instantiations with
//! different concrete substitutions for `'a`, and thus there will be N `Ty`
//! instances for the type `Struct<'a>` even though it is not generic otherwise.
//! Unfortunately this means that we cannot use `ty::type_id()` as cheap identifier
//! for type metadata---we have done this in the past, but it led to unnecessary
//! metadata duplication in the best case and LLVM assertions in the worst. However,
//! the unique type ID as described above *can* be used as identifier. Since it is
//! comparatively expensive to construct, though, `ty::type_id()` is still used
//! additionally as an optimization for cases where the exact same type has been
//! seen before (which is most of the time).
use self::VariableAccess::*;
use self::VariableKind::*;
use self::MemberOffset::*;
use self::MemberDescriptionFactory::*;
use self::RecursiveTypeDescription::*;
use self::EnumDiscriminantInfo::*;
use self::InternalDebugLocation::*;

use llvm;
use llvm::{ModuleRef, ContextRef, ValueRef};
use llvm::debuginfo::*;
use metadata::csearch;
use middle::subst::{self, Substs};
use trans::{self, adt, machine, type_of};
use trans::common::{self, NodeIdAndSpan, CrateContext, FunctionContext, Block,
                    C_bytes, C_i32, C_i64, NormalizingUnboxedClosureTyper};
use trans::_match::{BindingInfo, TrByCopy, TrByMove, TrByRef};
use trans::monomorphize;
use trans::type_::Type;
use middle::ty::{self, Ty, UnboxedClosureTyper};
use middle::pat_util;
use session::config::{self, FullDebugInfo, LimitedDebugInfo, NoDebugInfo};
use util::nodemap::{DefIdMap, NodeMap, FnvHashMap, FnvHashSet};
use util::ppaux;

use libc::c_uint;
use std::ffi::CString;
use std::cell::{Cell, RefCell};
use std::ptr;
use std::rc::{Rc, Weak};
use syntax::util::interner::Interner;
use syntax::codemap::{Span, Pos};
use syntax::{ast, codemap, ast_util, ast_map, attr};
use syntax::ast_util::PostExpansionMethod;
use syntax::parse::token::{self, special_idents};

const DW_LANG_RUST: c_uint = 0x9000;

#[allow(non_upper_case_globals)]
const DW_TAG_auto_variable: c_uint = 0x100;
#[allow(non_upper_case_globals)]
const DW_TAG_arg_variable: c_uint = 0x101;

#[allow(non_upper_case_globals)]
const DW_ATE_boolean: c_uint = 0x02;
#[allow(non_upper_case_globals)]
const DW_ATE_float: c_uint = 0x04;
#[allow(non_upper_case_globals)]
const DW_ATE_signed: c_uint = 0x05;
#[allow(non_upper_case_globals)]
const DW_ATE_unsigned: c_uint = 0x07;
#[allow(non_upper_case_globals)]
const DW_ATE_unsigned_char: c_uint = 0x08;

const UNKNOWN_LINE_NUMBER: c_uint = 0;
const UNKNOWN_COLUMN_NUMBER: c_uint = 0;

// ptr::null() doesn't work :(
const UNKNOWN_FILE_METADATA: DIFile = (0 as DIFile);
const UNKNOWN_SCOPE_METADATA: DIScope = (0 as DIScope);

const FLAGS_NONE: c_uint = 0;

//=-----------------------------------------------------------------------------
//  Public Interface of debuginfo module
//=-----------------------------------------------------------------------------

#[derive(Copy, Show, Hash, Eq, PartialEq, Clone)]
struct UniqueTypeId(ast::Name);

// The TypeMap is where the CrateDebugContext holds the type metadata nodes
// created so far. The metadata nodes are indexed by UniqueTypeId, and, for
// faster lookup, also by Ty. The TypeMap is responsible for creating
// UniqueTypeIds.
struct TypeMap<'tcx> {
    // The UniqueTypeIds created so far
    unique_id_interner: Interner<Rc<String>>,
    // A map from UniqueTypeId to debuginfo metadata for that type. This is a 1:1 mapping.
    unique_id_to_metadata: FnvHashMap<UniqueTypeId, DIType>,
    // A map from types to debuginfo metadata. This is a N:1 mapping.
    type_to_metadata: FnvHashMap<Ty<'tcx>, DIType>,
    // A map from types to UniqueTypeId. This is a N:1 mapping.
    type_to_unique_id: FnvHashMap<Ty<'tcx>, UniqueTypeId>
}

impl<'tcx> TypeMap<'tcx> {

    fn new() -> TypeMap<'tcx> {
        TypeMap {
            unique_id_interner: Interner::new(),
            type_to_metadata: FnvHashMap(),
            unique_id_to_metadata: FnvHashMap(),
            type_to_unique_id: FnvHashMap(),
        }
    }

    // Adds a Ty to metadata mapping to the TypeMap. The method will fail if
    // the mapping already exists.
    fn register_type_with_metadata<'a>(&mut self,
                                       cx: &CrateContext<'a, 'tcx>,
                                       type_: Ty<'tcx>,
                                       metadata: DIType) {
        if self.type_to_metadata.insert(type_, metadata).is_some() {
            cx.sess().bug(&format!("Type metadata for Ty '{}' is already in the TypeMap!",
                                   ppaux::ty_to_string(cx.tcx(), type_))[]);
        }
    }

    // Adds a UniqueTypeId to metadata mapping to the TypeMap. The method will
    // fail if the mapping already exists.
    fn register_unique_id_with_metadata(&mut self,
                                        cx: &CrateContext,
                                        unique_type_id: UniqueTypeId,
                                        metadata: DIType) {
        if self.unique_id_to_metadata.insert(unique_type_id, metadata).is_some() {
            let unique_type_id_str = self.get_unique_type_id_as_string(unique_type_id);
            cx.sess().bug(&format!("Type metadata for unique id '{}' is already in the TypeMap!",
                                  &unique_type_id_str[])[]);
        }
    }

    fn find_metadata_for_type(&self, type_: Ty<'tcx>) -> Option<DIType> {
        self.type_to_metadata.get(&type_).cloned()
    }

    fn find_metadata_for_unique_id(&self, unique_type_id: UniqueTypeId) -> Option<DIType> {
        self.unique_id_to_metadata.get(&unique_type_id).cloned()
    }

    // Get the string representation of a UniqueTypeId. This method will fail if
    // the id is unknown.
    fn get_unique_type_id_as_string(&self, unique_type_id: UniqueTypeId) -> Rc<String> {
        let UniqueTypeId(interner_key) = unique_type_id;
        self.unique_id_interner.get(interner_key)
    }

    // Get the UniqueTypeId for the given type. If the UniqueTypeId for the given
    // type has been requested before, this is just a table lookup. Otherwise an
    // ID will be generated and stored for later lookup.
    fn get_unique_type_id_of_type<'a>(&mut self, cx: &CrateContext<'a, 'tcx>,
                                      type_: Ty<'tcx>) -> UniqueTypeId {

        // basic type           -> {:name of the type:}
        // tuple                -> {tuple_(:param-uid:)*}
        // struct               -> {struct_:svh: / :node-id:_<(:param-uid:),*> }
        // enum                 -> {enum_:svh: / :node-id:_<(:param-uid:),*> }
        // enum variant         -> {variant_:variant-name:_:enum-uid:}
        // reference (&)        -> {& :pointee-uid:}
        // mut reference (&mut) -> {&mut :pointee-uid:}
        // ptr (*)              -> {* :pointee-uid:}
        // mut ptr (*mut)       -> {*mut :pointee-uid:}
        // unique ptr (~)       -> {~ :pointee-uid:}
        // @-ptr (@)            -> {@ :pointee-uid:}
        // sized vec ([T; x])   -> {[:size:] :element-uid:}
        // unsized vec ([T])    -> {[] :element-uid:}
        // trait (T)            -> {trait_:svh: / :node-id:_<(:param-uid:),*> }
        // closure              -> {<unsafe_> <once_> :store-sigil: |(:param-uid:),* <,_...>| -> \
        //                             :return-type-uid: : (:bounds:)*}
        // function             -> {<unsafe_> <abi_> fn( (:param-uid:)* <,_...> ) -> \
        //                             :return-type-uid:}
        // unique vec box (~[]) -> {HEAP_VEC_BOX<:pointee-uid:>}
        // gc box               -> {GC_BOX<:pointee-uid:>}

        match self.type_to_unique_id.get(&type_).cloned() {
            Some(unique_type_id) => return unique_type_id,
            None => { /* generate one */}
        };

        let mut unique_type_id = String::with_capacity(256);
        unique_type_id.push('{');

        match type_.sty {
            ty::ty_bool     |
            ty::ty_char     |
            ty::ty_str      |
            ty::ty_int(_)   |
            ty::ty_uint(_)  |
            ty::ty_float(_) => {
                push_debuginfo_type_name(cx, type_, false, &mut unique_type_id);
            },
            ty::ty_enum(def_id, substs) => {
                unique_type_id.push_str("enum ");
                from_def_id_and_substs(self, cx, def_id, substs, &mut unique_type_id);
            },
            ty::ty_struct(def_id, substs) => {
                unique_type_id.push_str("struct ");
                from_def_id_and_substs(self, cx, def_id, substs, &mut unique_type_id);
            },
            ty::ty_tup(ref component_types) if component_types.is_empty() => {
                push_debuginfo_type_name(cx, type_, false, &mut unique_type_id);
            },
            ty::ty_tup(ref component_types) => {
                unique_type_id.push_str("tuple ");
                for &component_type in component_types.iter() {
                    let component_type_id =
                        self.get_unique_type_id_of_type(cx, component_type);
                    let component_type_id =
                        self.get_unique_type_id_as_string(component_type_id);
                    unique_type_id.push_str(&component_type_id[]);
                }
            },
            ty::ty_uniq(inner_type) => {
                unique_type_id.push('~');
                let inner_type_id = self.get_unique_type_id_of_type(cx, inner_type);
                let inner_type_id = self.get_unique_type_id_as_string(inner_type_id);
                unique_type_id.push_str(&inner_type_id[]);
            },
            ty::ty_ptr(ty::mt { ty: inner_type, mutbl } ) => {
                unique_type_id.push('*');
                if mutbl == ast::MutMutable {
                    unique_type_id.push_str("mut");
                }

                let inner_type_id = self.get_unique_type_id_of_type(cx, inner_type);
                let inner_type_id = self.get_unique_type_id_as_string(inner_type_id);
                unique_type_id.push_str(&inner_type_id[]);
            },
            ty::ty_rptr(_, ty::mt { ty: inner_type, mutbl }) => {
                unique_type_id.push('&');
                if mutbl == ast::MutMutable {
                    unique_type_id.push_str("mut");
                }

                let inner_type_id = self.get_unique_type_id_of_type(cx, inner_type);
                let inner_type_id = self.get_unique_type_id_as_string(inner_type_id);
                unique_type_id.push_str(&inner_type_id[]);
            },
            ty::ty_vec(inner_type, optional_length) => {
                match optional_length {
                    Some(len) => {
                        unique_type_id.push_str(&format!("[{}]", len)[]);
                    }
                    None => {
                        unique_type_id.push_str("[]");
                    }
                };

                let inner_type_id = self.get_unique_type_id_of_type(cx, inner_type);
                let inner_type_id = self.get_unique_type_id_as_string(inner_type_id);
                unique_type_id.push_str(&inner_type_id[]);
            },
            ty::ty_trait(ref trait_data) => {
                unique_type_id.push_str("trait ");

                let principal =
                    ty::erase_late_bound_regions(cx.tcx(),
                                                 &trait_data.principal);

                from_def_id_and_substs(self,
                                       cx,
                                       principal.def_id,
                                       principal.substs,
                                       &mut unique_type_id);
            },
            ty::ty_bare_fn(_, &ty::BareFnTy{ unsafety, abi, ref sig } ) => {
                if unsafety == ast::Unsafety::Unsafe {
                    unique_type_id.push_str("unsafe ");
                }

                unique_type_id.push_str(abi.name());

                unique_type_id.push_str(" fn(");

                let sig = ty::erase_late_bound_regions(cx.tcx(), sig);

                for &parameter_type in sig.inputs.iter() {
                    let parameter_type_id =
                        self.get_unique_type_id_of_type(cx, parameter_type);
                    let parameter_type_id =
                        self.get_unique_type_id_as_string(parameter_type_id);
                    unique_type_id.push_str(&parameter_type_id[]);
                    unique_type_id.push(',');
                }

                if sig.variadic {
                    unique_type_id.push_str("...");
                }

                unique_type_id.push_str(")->");
                match sig.output {
                    ty::FnConverging(ret_ty) => {
                        let return_type_id = self.get_unique_type_id_of_type(cx, ret_ty);
                        let return_type_id = self.get_unique_type_id_as_string(return_type_id);
                        unique_type_id.push_str(&return_type_id[]);
                    }
                    ty::FnDiverging => {
                        unique_type_id.push_str("!");
                    }
                }
            },
            ty::ty_unboxed_closure(def_id, _, substs) => {
                let typer = NormalizingUnboxedClosureTyper::new(cx.tcx());
                let closure_ty = typer.unboxed_closure_type(def_id, substs);
                self.get_unique_type_id_of_closure_type(cx,
                                                        closure_ty,
                                                        &mut unique_type_id);
            },
            _ => {
                cx.sess().bug(&format!("get_unique_type_id_of_type() - unexpected type: {}, {:?}",
                                      &ppaux::ty_to_string(cx.tcx(), type_)[],
                                      type_.sty)[])
            }
        };

        unique_type_id.push('}');

        // Trim to size before storing permanently
        unique_type_id.shrink_to_fit();

        let key = self.unique_id_interner.intern(Rc::new(unique_type_id));
        self.type_to_unique_id.insert(type_, UniqueTypeId(key));

        return UniqueTypeId(key);

        fn from_def_id_and_substs<'a, 'tcx>(type_map: &mut TypeMap<'tcx>,
                                            cx: &CrateContext<'a, 'tcx>,
                                            def_id: ast::DefId,
                                            substs: &subst::Substs<'tcx>,
                                            output: &mut String) {
            // First, find out the 'real' def_id of the type. Items inlined from
            // other crates have to be mapped back to their source.
            let source_def_id = if def_id.krate == ast::LOCAL_CRATE {
                match cx.external_srcs().borrow().get(&def_id.node).cloned() {
                    Some(source_def_id) => {
                        // The given def_id identifies the inlined copy of a
                        // type definition, let's take the source of the copy.
                        source_def_id
                    }
                    None => def_id
                }
            } else {
                def_id
            };

            // Get the crate hash as first part of the identifier.
            let crate_hash = if source_def_id.krate == ast::LOCAL_CRATE {
                cx.link_meta().crate_hash.clone()
            } else {
                cx.sess().cstore.get_crate_hash(source_def_id.krate)
            };

            output.push_str(crate_hash.as_str());
            output.push_str("/");
            output.push_str(&format!("{:x}", def_id.node)[]);

            // Maybe check that there is no self type here.

            let tps = substs.types.get_slice(subst::TypeSpace);
            if tps.len() > 0 {
                output.push('<');

                for &type_parameter in tps.iter() {
                    let param_type_id =
                        type_map.get_unique_type_id_of_type(cx, type_parameter);
                    let param_type_id =
                        type_map.get_unique_type_id_as_string(param_type_id);
                    output.push_str(&param_type_id[]);
                    output.push(',');
                }

                output.push('>');
            }
        }
    }

    fn get_unique_type_id_of_closure_type<'a>(&mut self,
                                              cx: &CrateContext<'a, 'tcx>,
                                              closure_ty: ty::ClosureTy<'tcx>,
                                              unique_type_id: &mut String) {
        let ty::ClosureTy { unsafety,
                            ref sig,
                            abi: _ } = closure_ty;

        if unsafety == ast::Unsafety::Unsafe {
            unique_type_id.push_str("unsafe ");
        }

        unique_type_id.push_str("|");

        let sig = ty::erase_late_bound_regions(cx.tcx(), sig);

        for &parameter_type in sig.inputs.iter() {
            let parameter_type_id =
                self.get_unique_type_id_of_type(cx, parameter_type);
            let parameter_type_id =
                self.get_unique_type_id_as_string(parameter_type_id);
            unique_type_id.push_str(&parameter_type_id[]);
            unique_type_id.push(',');
        }

        if sig.variadic {
            unique_type_id.push_str("...");
        }

        unique_type_id.push_str("|->");

        match sig.output {
            ty::FnConverging(ret_ty) => {
                let return_type_id = self.get_unique_type_id_of_type(cx, ret_ty);
                let return_type_id = self.get_unique_type_id_as_string(return_type_id);
                unique_type_id.push_str(&return_type_id[]);
            }
            ty::FnDiverging => {
                unique_type_id.push_str("!");
            }
        }
    }

    // Get the UniqueTypeId for an enum variant. Enum variants are not really
    // types of their own, so they need special handling. We still need a
    // UniqueTypeId for them, since to debuginfo they *are* real types.
    fn get_unique_type_id_of_enum_variant<'a>(&mut self,
                                              cx: &CrateContext<'a, 'tcx>,
                                              enum_type: Ty<'tcx>,
                                              variant_name: &str)
                                              -> UniqueTypeId {
        let enum_type_id = self.get_unique_type_id_of_type(cx, enum_type);
        let enum_variant_type_id = format!("{}::{}",
                                           &self.get_unique_type_id_as_string(enum_type_id)[],
                                           variant_name);
        let interner_key = self.unique_id_interner.intern(Rc::new(enum_variant_type_id));
        UniqueTypeId(interner_key)
    }
}

// Returns from the enclosing function if the type metadata with the given
// unique id can be found in the type map
macro_rules! return_if_metadata_created_in_meantime {
    ($cx: expr, $unique_type_id: expr) => (
        match debug_context($cx).type_map
                                .borrow()
                                .find_metadata_for_unique_id($unique_type_id) {
            Some(metadata) => return MetadataCreationResult::new(metadata, true),
            None => { /* proceed normally */ }
        };
    )
}


/// A context object for maintaining all state needed by the debuginfo module.
pub struct CrateDebugContext<'tcx> {
    llcontext: ContextRef,
    builder: DIBuilderRef,
    current_debug_location: Cell<InternalDebugLocation>,
    created_files: RefCell<FnvHashMap<String, DIFile>>,
    created_enum_disr_types: RefCell<DefIdMap<DIType>>,

    type_map: RefCell<TypeMap<'tcx>>,
    namespace_map: RefCell<FnvHashMap<Vec<ast::Name>, Rc<NamespaceTreeNode>>>,

    // This collection is used to assert that composite types (structs, enums,
    // ...) have their members only set once:
    composite_types_completed: RefCell<FnvHashSet<DIType>>,
}

impl<'tcx> CrateDebugContext<'tcx> {
    pub fn new(llmod: ModuleRef) -> CrateDebugContext<'tcx> {
        debug!("CrateDebugContext::new");
        let builder = unsafe { llvm::LLVMDIBuilderCreate(llmod) };
        // DIBuilder inherits context from the module, so we'd better use the same one
        let llcontext = unsafe { llvm::LLVMGetModuleContext(llmod) };
        return CrateDebugContext {
            llcontext: llcontext,
            builder: builder,
            current_debug_location: Cell::new(UnknownLocation),
            created_files: RefCell::new(FnvHashMap()),
            created_enum_disr_types: RefCell::new(DefIdMap()),
            type_map: RefCell::new(TypeMap::new()),
            namespace_map: RefCell::new(FnvHashMap()),
            composite_types_completed: RefCell::new(FnvHashSet()),
        };
    }
}

pub enum FunctionDebugContext {
    RegularContext(Box<FunctionDebugContextData>),
    DebugInfoDisabled,
    FunctionWithoutDebugInfo,
}

impl FunctionDebugContext {
    fn get_ref<'a>(&'a self,
                   cx: &CrateContext,
                   span: Span)
                   -> &'a FunctionDebugContextData {
        match *self {
            FunctionDebugContext::RegularContext(box ref data) => data,
            FunctionDebugContext::DebugInfoDisabled => {
                cx.sess().span_bug(span,
                                   FunctionDebugContext::debuginfo_disabled_message());
            }
            FunctionDebugContext::FunctionWithoutDebugInfo => {
                cx.sess().span_bug(span,
                                   FunctionDebugContext::should_be_ignored_message());
            }
        }
    }

    fn debuginfo_disabled_message() -> &'static str {
        "debuginfo: Error trying to access FunctionDebugContext although debug info is disabled!"
    }

    fn should_be_ignored_message() -> &'static str {
        "debuginfo: Error trying to access FunctionDebugContext for function that should be \
         ignored by debug info!"
    }
}

struct FunctionDebugContextData {
    scope_map: RefCell<NodeMap<DIScope>>,
    fn_metadata: DISubprogram,
    argument_counter: Cell<uint>,
    source_locations_enabled: Cell<bool>,
}

enum VariableAccess<'a> {
    // The llptr given is an alloca containing the variable's value
    DirectVariable { alloca: ValueRef },
    // The llptr given is an alloca containing the start of some pointer chain
    // leading to the variable's content.
    IndirectVariable { alloca: ValueRef, address_operations: &'a [ValueRef] }
}

enum VariableKind {
    ArgumentVariable(uint /*index*/),
    LocalVariable,
    CapturedVariable,
}

/// Create any deferred debug metadata nodes
pub fn finalize(cx: &CrateContext) {
    if cx.dbg_cx().is_none() {
        return;
    }

    debug!("finalize");
    let _ = compile_unit_metadata(cx);

    if needs_gdb_debug_scripts_section(cx) {
        // Add a .debug_gdb_scripts section to this compile-unit. This will
        // cause GDB to try and load the gdb_load_rust_pretty_printers.py file,
        // which activates the Rust pretty printers for binary this section is
        // contained in.
        get_or_insert_gdb_debug_scripts_section_global(cx);
    }

    unsafe {
        llvm::LLVMDIBuilderFinalize(DIB(cx));
        llvm::LLVMDIBuilderDispose(DIB(cx));
        // Debuginfo generation in LLVM by default uses a higher
        // version of dwarf than OS X currently understands. We can
        // instruct LLVM to emit an older version of dwarf, however,
        // for OS X to understand. For more info see #11352
        // This can be overridden using --llvm-opts -dwarf-version,N.
        if cx.sess().target.target.options.is_like_osx {
            llvm::LLVMRustAddModuleFlag(cx.llmod(),
                                        "Dwarf Version\0".as_ptr() as *const _,
                                        2)
        }

        // Prevent bitcode readers from deleting the debug info.
        let ptr = "Debug Info Version\0".as_ptr();
        llvm::LLVMRustAddModuleFlag(cx.llmod(), ptr as *const _,
                                    llvm::LLVMRustDebugMetadataVersion);
    };
}

/// Creates debug information for the given global variable.
///
/// Adds the created metadata nodes directly to the crate's IR.
pub fn create_global_var_metadata(cx: &CrateContext,
                                  node_id: ast::NodeId,
                                  global: ValueRef) {
    if cx.dbg_cx().is_none() {
        return;
    }

    // Don't create debuginfo for globals inlined from other crates. The other
    // crate should already contain debuginfo for it. More importantly, the
    // global might not even exist in un-inlined form anywhere which would lead
    // to a linker errors.
    if cx.external_srcs().borrow().contains_key(&node_id) {
        return;
    }

    let var_item = cx.tcx().map.get(node_id);

    let (ident, span) = match var_item {
        ast_map::NodeItem(item) => {
            match item.node {
                ast::ItemStatic(..) => (item.ident, item.span),
                ast::ItemConst(..) => (item.ident, item.span),
                _ => {
                    cx.sess()
                      .span_bug(item.span,
                                &format!("debuginfo::\
                                         create_global_var_metadata() -
                                         Captured var-id refers to \
                                         unexpected ast_item variant: {:?}",
                                        var_item)[])
                }
            }
        },
        _ => cx.sess().bug(&format!("debuginfo::create_global_var_metadata() \
                                    - Captured var-id refers to unexpected \
                                    ast_map variant: {:?}",
                                   var_item)[])
    };

    let (file_metadata, line_number) = if span != codemap::DUMMY_SP {
        let loc = span_start(cx, span);
        (file_metadata(cx, &loc.file.name[]), loc.line as c_uint)
    } else {
        (UNKNOWN_FILE_METADATA, UNKNOWN_LINE_NUMBER)
    };

    let is_local_to_unit = is_node_local_to_unit(cx, node_id);
    let variable_type = ty::node_id_to_type(cx.tcx(), node_id);
    let type_metadata = type_metadata(cx, variable_type, span);
    let namespace_node = namespace_for_item(cx, ast_util::local_def(node_id));
    let var_name = token::get_ident(ident).get().to_string();
    let linkage_name =
        namespace_node.mangled_name_of_contained_item(&var_name[]);
    let var_scope = namespace_node.scope;

    let var_name = CString::from_slice(var_name.as_bytes());
    let linkage_name = CString::from_slice(linkage_name.as_bytes());
    unsafe {
        llvm::LLVMDIBuilderCreateStaticVariable(DIB(cx),
                                                var_scope,
                                                var_name.as_ptr(),
                                                linkage_name.as_ptr(),
                                                file_metadata,
                                                line_number,
                                                type_metadata,
                                                is_local_to_unit,
                                                global,
                                                ptr::null_mut());
    }
}

/// Creates debug information for the given local variable.
///
/// This function assumes that there's a datum for each pattern component of the
/// local in `bcx.fcx.lllocals`.
/// Adds the created metadata nodes directly to the crate's IR.
pub fn create_local_var_metadata(bcx: Block, local: &ast::Local) {
    if bcx.unreachable.get() ||
       fn_should_be_ignored(bcx.fcx) ||
       bcx.sess().opts.debuginfo != FullDebugInfo  {
        return;
    }

    let cx = bcx.ccx();
    let def_map = &cx.tcx().def_map;
    let locals = bcx.fcx.lllocals.borrow();

    pat_util::pat_bindings(def_map, &*local.pat, |_, node_id, span, var_ident| {
        let datum = match locals.get(&node_id) {
            Some(datum) => datum,
            None => {
                bcx.sess().span_bug(span,
                    &format!("no entry in lllocals table for {}",
                            node_id)[]);
            }
        };

        if unsafe { llvm::LLVMIsAAllocaInst(datum.val) } == ptr::null_mut() {
            cx.sess().span_bug(span, "debuginfo::create_local_var_metadata() - \
                                      Referenced variable location is not an alloca!");
        }

        let scope_metadata = scope_metadata(bcx.fcx, node_id, span);

        declare_local(bcx,
                      var_ident.node,
                      datum.ty,
                      scope_metadata,
                      DirectVariable { alloca: datum.val },
                      LocalVariable,
                      span);
    })
}

/// Creates debug information for a variable captured in a closure.
///
/// Adds the created metadata nodes directly to the crate's IR.
pub fn create_captured_var_metadata<'blk, 'tcx>(bcx: Block<'blk, 'tcx>,
                                                node_id: ast::NodeId,
                                                env_pointer: ValueRef,
                                                env_index: uint,
                                                captured_by_ref: bool,
                                                span: Span) {
    if bcx.unreachable.get() ||
       fn_should_be_ignored(bcx.fcx) ||
       bcx.sess().opts.debuginfo != FullDebugInfo {
        return;
    }

    let cx = bcx.ccx();

    let ast_item = cx.tcx().map.find(node_id);

    let variable_ident = match ast_item {
        None => {
            cx.sess().span_bug(span, "debuginfo::create_captured_var_metadata: node not found");
        }
        Some(ast_map::NodeLocal(pat)) | Some(ast_map::NodeArg(pat)) => {
            match pat.node {
                ast::PatIdent(_, ref path1, _) => {
                    path1.node
                }
                _ => {
                    cx.sess()
                      .span_bug(span,
                                &format!(
                                "debuginfo::create_captured_var_metadata() - \
                                 Captured var-id refers to unexpected \
                                 ast_map variant: {:?}",
                                 ast_item)[]);
                }
            }
        }
        _ => {
            cx.sess()
              .span_bug(span,
                        &format!("debuginfo::create_captured_var_metadata() - \
                                 Captured var-id refers to unexpected \
                                 ast_map variant: {:?}",
                                ast_item)[]);
        }
    };

    let variable_type = common::node_id_type(bcx, node_id);
    let scope_metadata = bcx.fcx.debug_context.get_ref(cx, span).fn_metadata;

    // env_pointer is the alloca containing the pointer to the environment,
    // so it's type is **EnvironmentType. In order to find out the type of
    // the environment we have to "dereference" two times.
    let llvm_env_data_type = common::val_ty(env_pointer).element_type()
                                                        .element_type();
    let byte_offset_of_var_in_env = machine::llelement_offset(cx,
                                                              llvm_env_data_type,
                                                              env_index);

    let address_operations = unsafe {
        [llvm::LLVMDIBuilderCreateOpDeref(Type::i64(cx).to_ref()),
         llvm::LLVMDIBuilderCreateOpPlus(Type::i64(cx).to_ref()),
         C_i64(cx, byte_offset_of_var_in_env as i64),
         llvm::LLVMDIBuilderCreateOpDeref(Type::i64(cx).to_ref())]
    };

    let address_op_count = if captured_by_ref {
        address_operations.len()
    } else {
        address_operations.len() - 1
    };

    let variable_access = IndirectVariable {
        alloca: env_pointer,
        address_operations: &address_operations[..address_op_count]
    };

    declare_local(bcx,
                  variable_ident,
                  variable_type,
                  scope_metadata,
                  variable_access,
                  CapturedVariable,
                  span);
}

/// Creates debug information for a local variable introduced in the head of a
/// match-statement arm.
///
/// Adds the created metadata nodes directly to the crate's IR.
pub fn create_match_binding_metadata<'blk, 'tcx>(bcx: Block<'blk, 'tcx>,
                                                 variable_ident: ast::Ident,
                                                 binding: BindingInfo<'tcx>) {
    if bcx.unreachable.get() ||
       fn_should_be_ignored(bcx.fcx) ||
       bcx.sess().opts.debuginfo != FullDebugInfo {
        return;
    }

    let scope_metadata = scope_metadata(bcx.fcx, binding.id, binding.span);
    let aops = unsafe {
        [llvm::LLVMDIBuilderCreateOpDeref(bcx.ccx().int_type().to_ref())]
    };
    // Regardless of the actual type (`T`) we're always passed the stack slot (alloca)
    // for the binding. For ByRef bindings that's a `T*` but for ByMove bindings we
    // actually have `T**`. So to get the actual variable we need to dereference once
    // more. For ByCopy we just use the stack slot we created for the binding.
    let var_access = match binding.trmode {
        TrByCopy(llbinding) => DirectVariable {
            alloca: llbinding
        },
        TrByMove => IndirectVariable {
            alloca: binding.llmatch,
            address_operations: &aops
        },
        TrByRef => DirectVariable {
            alloca: binding.llmatch
        }
    };

    declare_local(bcx,
                  variable_ident,
                  binding.ty,
                  scope_metadata,
                  var_access,
                  LocalVariable,
                  binding.span);
}

/// Creates debug information for the given function argument.
///
/// This function assumes that there's a datum for each pattern component of the
/// argument in `bcx.fcx.lllocals`.
/// Adds the created metadata nodes directly to the crate's IR.
pub fn create_argument_metadata(bcx: Block, arg: &ast::Arg) {
    if bcx.unreachable.get() ||
       fn_should_be_ignored(bcx.fcx) ||
       bcx.sess().opts.debuginfo != FullDebugInfo {
        return;
    }

    let def_map = &bcx.tcx().def_map;
    let scope_metadata = bcx
                         .fcx
                         .debug_context
                         .get_ref(bcx.ccx(), arg.pat.span)
                         .fn_metadata;
    let locals = bcx.fcx.lllocals.borrow();

    pat_util::pat_bindings(def_map, &*arg.pat, |_, node_id, span, var_ident| {
        let datum = match locals.get(&node_id) {
            Some(v) => v,
            None => {
                bcx.sess().span_bug(span,
                    &format!("no entry in lllocals table for {}",
                            node_id)[]);
            }
        };

        if unsafe { llvm::LLVMIsAAllocaInst(datum.val) } == ptr::null_mut() {
            bcx.sess().span_bug(span, "debuginfo::create_argument_metadata() - \
                                       Referenced variable location is not an alloca!");
        }

        let argument_index = {
            let counter = &bcx
                          .fcx
                          .debug_context
                          .get_ref(bcx.ccx(), span)
                          .argument_counter;
            let argument_index = counter.get();
            counter.set(argument_index + 1);
            argument_index
        };

        declare_local(bcx,
                      var_ident.node,
                      datum.ty,
                      scope_metadata,
                      DirectVariable { alloca: datum.val },
                      ArgumentVariable(argument_index),
                      span);
    })
}

/// Creates debug information for the given for-loop variable.
///
/// This function assumes that there's a datum for each pattern component of the
/// loop variable in `bcx.fcx.lllocals`.
/// Adds the created metadata nodes directly to the crate's IR.
pub fn create_for_loop_var_metadata(bcx: Block, pat: &ast::Pat) {
    if bcx.unreachable.get() ||
       fn_should_be_ignored(bcx.fcx) ||
       bcx.sess().opts.debuginfo != FullDebugInfo {
        return;
    }

    let def_map = &bcx.tcx().def_map;
    let locals = bcx.fcx.lllocals.borrow();

    pat_util::pat_bindings(def_map, pat, |_, node_id, span, var_ident| {
        let datum = match locals.get(&node_id) {
            Some(datum) => datum,
            None => {
                bcx.sess().span_bug(span,
                    format!("no entry in lllocals table for {}",
                            node_id).as_slice());
            }
        };

        if unsafe { llvm::LLVMIsAAllocaInst(datum.val) } == ptr::null_mut() {
            bcx.sess().span_bug(span, "debuginfo::create_for_loop_var_metadata() - \
                                       Referenced variable location is not an alloca!");
        }

        let scope_metadata = scope_metadata(bcx.fcx, node_id, span);

        declare_local(bcx,
                      var_ident.node,
                      datum.ty,
                      scope_metadata,
                      DirectVariable { alloca: datum.val },
                      LocalVariable,
                      span);
    })
}

pub fn get_cleanup_debug_loc_for_ast_node<'a, 'tcx>(cx: &CrateContext<'a, 'tcx>,
                                                    node_id: ast::NodeId,
                                                    node_span: Span,
                                                    is_block: bool)
                                                 -> NodeIdAndSpan {
    // A debug location needs two things:
    // (1) A span (of which only the beginning will actually be used)
    // (2) An AST node-id which will be used to look up the lexical scope
    //     for the location in the functions scope-map
    //
    // This function will calculate the debug location for compiler-generated
    // cleanup calls that are executed when control-flow leaves the
    // scope identified by `node_id`.
    //
    // For everything but block-like things we can simply take id and span of
    // the given expression, meaning that from a debugger's view cleanup code is
    // executed at the same source location as the statement/expr itself.
    //
    // Blocks are a special case. Here we want the cleanup to be linked to the
    // closing curly brace of the block. The *scope* the cleanup is executed in
    // is up to debate: It could either still be *within* the block being
    // cleaned up, meaning that locals from the block are still visible in the
    // debugger.
    // Or it could be in the scope that the block is contained in, so any locals
    // from within the block are already considered out-of-scope and thus not
    // accessible in the debugger anymore.
    //
    // The current implementation opts for the second option: cleanup of a block
    // already happens in the parent scope of the block. The main reason for
    // this decision is that scoping becomes controlflow dependent when variable
    // shadowing is involved and it's impossible to decide statically which
    // scope is actually left when the cleanup code is executed.
    // In practice it shouldn't make much of a difference.

    let mut cleanup_span = node_span;

    if is_block {
        // Not all blocks actually have curly braces (e.g. simple closure
        // bodies), in which case we also just want to return the span of the
        // whole expression.
        let code_snippet = cx.sess().codemap().span_to_snippet(node_span);
        if let Some(code_snippet) = code_snippet {
            let bytes = code_snippet.as_bytes();

            if bytes.len() > 0 && &bytes[bytes.len()-1..] == b"}" {
                cleanup_span = Span {
                    lo: node_span.hi - codemap::BytePos(1),
                    hi: node_span.hi,
                    expn_id: node_span.expn_id
                };
            }
        }
    }

    NodeIdAndSpan {
        id: node_id,
        span: cleanup_span
    }
}

#[derive(Copy, Clone, PartialEq, Eq)]
pub enum DebugLoc {
    At(ast::NodeId, Span),
    None
}

impl DebugLoc {
    pub fn apply(&self, fcx: &FunctionContext) {
        match *self {
            DebugLoc::At(node_id, span) => {
                set_source_location(fcx, node_id, span);
            }
            DebugLoc::None => {
                clear_source_location(fcx);
            }
        }
    }
}

pub trait ToDebugLoc {
    fn debug_loc(&self) -> DebugLoc;
}

impl ToDebugLoc for ast::Expr {
    fn debug_loc(&self) -> DebugLoc {
        DebugLoc::At(self.id, self.span)
    }
}

impl ToDebugLoc for NodeIdAndSpan {
    fn debug_loc(&self) -> DebugLoc {
        DebugLoc::At(self.id, self.span)
    }
}

impl ToDebugLoc for Option<NodeIdAndSpan> {
    fn debug_loc(&self) -> DebugLoc {
        match *self {
            Some(NodeIdAndSpan { id, span }) => DebugLoc::At(id, span),
            None => DebugLoc::None
        }
    }
}

/// Sets the current debug location at the beginning of the span.
///
/// Maps to a call to llvm::LLVMSetCurrentDebugLocation(...). The node_id
/// parameter is used to reliably find the correct visibility scope for the code
/// position.
pub fn set_source_location(fcx: &FunctionContext,
                           node_id: ast::NodeId,
                           span: Span) {
    match fcx.debug_context {
        FunctionDebugContext::DebugInfoDisabled => return,
        FunctionDebugContext::FunctionWithoutDebugInfo => {
            set_debug_location(fcx.ccx, UnknownLocation);
            return;
        }
        FunctionDebugContext::RegularContext(box ref function_debug_context) => {
            let cx = fcx.ccx;

            debug!("set_source_location: {}", cx.sess().codemap().span_to_string(span));

            if function_debug_context.source_locations_enabled.get() {
                let loc = span_start(cx, span);
                let scope = scope_metadata(fcx, node_id, span);

<<<<<<< HEAD
                set_debug_location(cx, DebugLocation::new(scope,
                                                          loc.line,
                                                          loc.col.to_usize()));
=======
                set_debug_location(cx, InternalDebugLocation::new(scope,
                                                                  loc.line,
                                                                  loc.col.to_uint()));
>>>>>>> a55ef3a0
            } else {
                set_debug_location(cx, UnknownLocation);
            }
        }
    }
}

/// Clears the current debug location.
///
/// Instructions generated hereafter won't be assigned a source location.
pub fn clear_source_location(fcx: &FunctionContext) {
    if fn_should_be_ignored(fcx) {
        return;
    }

    set_debug_location(fcx.ccx, UnknownLocation);
}

/// Enables emitting source locations for the given functions.
///
/// Since we don't want source locations to be emitted for the function prelude,
/// they are disabled when beginning to translate a new function. This functions
/// switches source location emitting on and must therefore be called before the
/// first real statement/expression of the function is translated.
pub fn start_emitting_source_locations(fcx: &FunctionContext) {
    match fcx.debug_context {
        FunctionDebugContext::RegularContext(box ref data) => {
            data.source_locations_enabled.set(true)
        },
        _ => { /* safe to ignore */ }
    }
}

/// Creates the function-specific debug context.
///
/// Returns the FunctionDebugContext for the function which holds state needed
/// for debug info creation. The function may also return another variant of the
/// FunctionDebugContext enum which indicates why no debuginfo should be created
/// for the function.
pub fn create_function_debug_context<'a, 'tcx>(cx: &CrateContext<'a, 'tcx>,
                                               fn_ast_id: ast::NodeId,
                                               param_substs: &Substs<'tcx>,
                                               llfn: ValueRef) -> FunctionDebugContext {
    if cx.sess().opts.debuginfo == NoDebugInfo {
        return FunctionDebugContext::DebugInfoDisabled;
    }

    // Clear the debug location so we don't assign them in the function prelude.
    // Do this here already, in case we do an early exit from this function.
    set_debug_location(cx, UnknownLocation);

    if fn_ast_id == ast::DUMMY_NODE_ID {
        // This is a function not linked to any source location, so don't
        // generate debuginfo for it.
        return FunctionDebugContext::FunctionWithoutDebugInfo;
    }

    let empty_generics = ast_util::empty_generics();

    let fnitem = cx.tcx().map.get(fn_ast_id);

    let (ident, fn_decl, generics, top_level_block, span, has_path) = match fnitem {
        ast_map::NodeItem(ref item) => {
            if contains_nodebug_attribute(item.attrs.as_slice()) {
                return FunctionDebugContext::FunctionWithoutDebugInfo;
            }

            match item.node {
                ast::ItemFn(ref fn_decl, _, _, ref generics, ref top_level_block) => {
                    (item.ident, &**fn_decl, generics, &**top_level_block, item.span, true)
                }
                _ => {
                    cx.sess().span_bug(item.span,
                        "create_function_debug_context: item bound to non-function");
                }
            }
        }
        ast_map::NodeImplItem(ref item) => {
            match **item {
                ast::MethodImplItem(ref method) => {
                    if contains_nodebug_attribute(method.attrs.as_slice()) {
                        return FunctionDebugContext::FunctionWithoutDebugInfo;
                    }

                    (method.pe_ident(),
                     method.pe_fn_decl(),
                     method.pe_generics(),
                     method.pe_body(),
                     method.span,
                     true)
                }
                ast::TypeImplItem(ref typedef) => {
                    cx.sess().span_bug(typedef.span,
                                       "create_function_debug_context() \
                                        called on associated type?!")
                }
            }
        }
        ast_map::NodeExpr(ref expr) => {
            match expr.node {
                ast::ExprClosure(_, _, ref fn_decl, ref top_level_block) => {
                    let name = format!("fn{}", token::gensym("fn"));
                    let name = token::str_to_ident(&name[]);
                    (name, &**fn_decl,
                        // This is not quite right. It should actually inherit
                        // the generics of the enclosing function.
                        &empty_generics,
                        &**top_level_block,
                        expr.span,
                        // Don't try to lookup the item path:
                        false)
                }
                _ => cx.sess().span_bug(expr.span,
                        "create_function_debug_context: expected an expr_fn_block here")
            }
        }
        ast_map::NodeTraitItem(ref trait_method) => {
            match **trait_method {
                ast::ProvidedMethod(ref method) => {
                    if contains_nodebug_attribute(method.attrs.as_slice()) {
                        return FunctionDebugContext::FunctionWithoutDebugInfo;
                    }

                    (method.pe_ident(),
                     method.pe_fn_decl(),
                     method.pe_generics(),
                     method.pe_body(),
                     method.span,
                     true)
                }
                _ => {
                    cx.sess()
                      .bug(&format!("create_function_debug_context: \
                                    unexpected sort of node: {:?}",
                                    fnitem)[])
                }
            }
        }
        ast_map::NodeForeignItem(..) |
        ast_map::NodeVariant(..) |
        ast_map::NodeStructCtor(..) => {
            return FunctionDebugContext::FunctionWithoutDebugInfo;
        }
        _ => cx.sess().bug(&format!("create_function_debug_context: \
                                    unexpected sort of node: {:?}",
                                   fnitem)[])
    };

    // This can be the case for functions inlined from another crate
    if span == codemap::DUMMY_SP {
        return FunctionDebugContext::FunctionWithoutDebugInfo;
    }

    let loc = span_start(cx, span);
    let file_metadata = file_metadata(cx, &loc.file.name[]);

    let function_type_metadata = unsafe {
        let fn_signature = get_function_signature(cx,
                                                  fn_ast_id,
                                                  &*fn_decl,
                                                  param_substs,
                                                  span);
        llvm::LLVMDIBuilderCreateSubroutineType(DIB(cx), file_metadata, fn_signature)
    };

    // Get_template_parameters() will append a `<...>` clause to the function
    // name if necessary.
    let mut function_name = String::from_str(token::get_ident(ident).get());
    let template_parameters = get_template_parameters(cx,
                                                      generics,
                                                      param_substs,
                                                      file_metadata,
                                                      &mut function_name);

    // There is no ast_map::Path for ast::ExprClosure-type functions. For now,
    // just don't put them into a namespace. In the future this could be improved
    // somehow (storing a path in the ast_map, or construct a path using the
    // enclosing function).
    let (linkage_name, containing_scope) = if has_path {
        let namespace_node = namespace_for_item(cx, ast_util::local_def(fn_ast_id));
        let linkage_name = namespace_node.mangled_name_of_contained_item(
            &function_name[]);
        let containing_scope = namespace_node.scope;
        (linkage_name, containing_scope)
    } else {
        (function_name.clone(), file_metadata)
    };

    // Clang sets this parameter to the opening brace of the function's block,
    // so let's do this too.
    let scope_line = span_start(cx, top_level_block.span).line;

    let is_local_to_unit = is_node_local_to_unit(cx, fn_ast_id);

    let function_name = CString::from_slice(function_name.as_bytes());
    let linkage_name = CString::from_slice(linkage_name.as_bytes());
    let fn_metadata = unsafe {
        llvm::LLVMDIBuilderCreateFunction(
            DIB(cx),
            containing_scope,
            function_name.as_ptr(),
            linkage_name.as_ptr(),
            file_metadata,
            loc.line as c_uint,
            function_type_metadata,
            is_local_to_unit,
            true,
            scope_line as c_uint,
            FlagPrototyped as c_uint,
            cx.sess().opts.optimize != config::No,
            llfn,
            template_parameters,
            ptr::null_mut())
    };

    let scope_map = create_scope_map(cx,
                                     fn_decl.inputs.as_slice(),
                                     &*top_level_block,
                                     fn_metadata,
                                     fn_ast_id);

    // Initialize fn debug context (including scope map and namespace map)
    let fn_debug_context = box FunctionDebugContextData {
        scope_map: RefCell::new(scope_map),
        fn_metadata: fn_metadata,
        argument_counter: Cell::new(1),
        source_locations_enabled: Cell::new(false),
    };



    return FunctionDebugContext::RegularContext(fn_debug_context);

    fn get_function_signature<'a, 'tcx>(cx: &CrateContext<'a, 'tcx>,
                                        fn_ast_id: ast::NodeId,
                                        fn_decl: &ast::FnDecl,
                                        param_substs: &Substs<'tcx>,
                                        error_reporting_span: Span) -> DIArray {
        if cx.sess().opts.debuginfo == LimitedDebugInfo {
            return create_DIArray(DIB(cx), &[]);
        }

        let mut signature = Vec::with_capacity(fn_decl.inputs.len() + 1);

        // Return type -- llvm::DIBuilder wants this at index 0
        assert_type_for_node_id(cx, fn_ast_id, error_reporting_span);
        let return_type = ty::node_id_to_type(cx.tcx(), fn_ast_id);
        let return_type = monomorphize::apply_param_substs(cx.tcx(),
                                                           param_substs,
                                                           &return_type);
        if ty::type_is_nil(return_type) {
            signature.push(ptr::null_mut())
        } else {
            signature.push(type_metadata(cx, return_type, codemap::DUMMY_SP));
        }

        // Arguments types
        for arg in fn_decl.inputs.iter() {
            assert_type_for_node_id(cx, arg.pat.id, arg.pat.span);
            let arg_type = ty::node_id_to_type(cx.tcx(), arg.pat.id);
            let arg_type = monomorphize::apply_param_substs(cx.tcx(),
                                                            param_substs,
                                                            &arg_type);
            signature.push(type_metadata(cx, arg_type, codemap::DUMMY_SP));
        }

        return create_DIArray(DIB(cx), &signature[]);
    }

    fn get_template_parameters<'a, 'tcx>(cx: &CrateContext<'a, 'tcx>,
                                         generics: &ast::Generics,
                                         param_substs: &Substs<'tcx>,
                                         file_metadata: DIFile,
                                         name_to_append_suffix_to: &mut String)
                                         -> DIArray
    {
        let self_type = param_substs.self_ty();
        let self_type = monomorphize::normalize_associated_type(cx.tcx(), &self_type);

        // Only true for static default methods:
        let has_self_type = self_type.is_some();

        if !generics.is_type_parameterized() && !has_self_type {
            return create_DIArray(DIB(cx), &[]);
        }

        name_to_append_suffix_to.push('<');

        // The list to be filled with template parameters:
        let mut template_params: Vec<DIDescriptor> =
            Vec::with_capacity(generics.ty_params.len() + 1);

        // Handle self type
        if has_self_type {
            let actual_self_type = self_type.unwrap();
            // Add self type name to <...> clause of function name
            let actual_self_type_name = compute_debuginfo_type_name(
                cx,
                actual_self_type,
                true);

            name_to_append_suffix_to.push_str(&actual_self_type_name[]);

            if generics.is_type_parameterized() {
                name_to_append_suffix_to.push_str(",");
            }

            // Only create type information if full debuginfo is enabled
            if cx.sess().opts.debuginfo == FullDebugInfo {
                let actual_self_type_metadata = type_metadata(cx,
                                                              actual_self_type,
                                                              codemap::DUMMY_SP);

                let ident = special_idents::type_self;

                let ident = token::get_ident(ident);
                let name = CString::from_slice(ident.get().as_bytes());
                let param_metadata = unsafe {
                    llvm::LLVMDIBuilderCreateTemplateTypeParameter(
                        DIB(cx),
                        file_metadata,
                        name.as_ptr(),
                        actual_self_type_metadata,
                        ptr::null_mut(),
                        0,
                        0)
                };

                template_params.push(param_metadata);
            }
        }

        // Handle other generic parameters
        let actual_types = param_substs.types.get_slice(subst::FnSpace);
        for (index, &ast::TyParam{ ident, .. }) in generics.ty_params.iter().enumerate() {
            let actual_type = actual_types[index];
            // Add actual type name to <...> clause of function name
            let actual_type_name = compute_debuginfo_type_name(cx,
                                                               actual_type,
                                                               true);
            name_to_append_suffix_to.push_str(&actual_type_name[]);

            if index != generics.ty_params.len() - 1 {
                name_to_append_suffix_to.push_str(",");
            }

            // Again, only create type information if full debuginfo is enabled
            if cx.sess().opts.debuginfo == FullDebugInfo {
                let actual_type_metadata = type_metadata(cx, actual_type, codemap::DUMMY_SP);
                let ident = token::get_ident(ident);
                let name = CString::from_slice(ident.get().as_bytes());
                let param_metadata = unsafe {
                    llvm::LLVMDIBuilderCreateTemplateTypeParameter(
                        DIB(cx),
                        file_metadata,
                        name.as_ptr(),
                        actual_type_metadata,
                        ptr::null_mut(),
                        0,
                        0)
                };
                template_params.push(param_metadata);
            }
        }

        name_to_append_suffix_to.push('>');

        return create_DIArray(DIB(cx), &template_params[]);
    }
}

//=-----------------------------------------------------------------------------
// Module-Internal debug info creation functions
//=-----------------------------------------------------------------------------

fn is_node_local_to_unit(cx: &CrateContext, node_id: ast::NodeId) -> bool
{
    // The is_local_to_unit flag indicates whether a function is local to the
    // current compilation unit (i.e. if it is *static* in the C-sense). The
    // *reachable* set should provide a good approximation of this, as it
    // contains everything that might leak out of the current crate (by being
    // externally visible or by being inlined into something externally visible).
    // It might better to use the `exported_items` set from `driver::CrateAnalysis`
    // in the future, but (atm) this set is not available in the translation pass.
    !cx.reachable().contains(&node_id)
}

#[allow(non_snake_case)]
fn create_DIArray(builder: DIBuilderRef, arr: &[DIDescriptor]) -> DIArray {
    return unsafe {
        llvm::LLVMDIBuilderGetOrCreateArray(builder, arr.as_ptr(), arr.len() as u32)
    };
}

fn compile_unit_metadata(cx: &CrateContext) -> DIDescriptor {
    let work_dir = &cx.sess().working_dir;
    let compile_unit_name = match cx.sess().local_crate_source_file {
        None => fallback_path(cx),
        Some(ref abs_path) => {
            if abs_path.is_relative() {
                cx.sess().warn("debuginfo: Invalid path to crate's local root source file!");
                fallback_path(cx)
            } else {
                match abs_path.path_relative_from(work_dir) {
                    Some(ref p) if p.is_relative() => {
                        // prepend "./" if necessary
                        let dotdot = b"..";
                        let prefix: &[u8] = &[dotdot[0], ::std::path::SEP_BYTE];
                        let mut path_bytes = p.as_vec().to_vec();

                        if path_bytes.slice_to(2) != prefix &&
                           path_bytes.slice_to(2) != dotdot {
                            path_bytes.insert(0, prefix[0]);
                            path_bytes.insert(1, prefix[1]);
                        }

                        CString::from_vec(path_bytes)
                    }
                    _ => fallback_path(cx)
                }
            }
        }
    };

    debug!("compile_unit_metadata: {:?}", compile_unit_name);
    let producer = format!("rustc version {}",
                           (option_env!("CFG_VERSION")).expect("CFG_VERSION"));

    let compile_unit_name = compile_unit_name.as_ptr();
    let work_dir = CString::from_slice(work_dir.as_vec());
    let producer = CString::from_slice(producer.as_bytes());
    let flags = "\0";
    let split_name = "\0";
    return unsafe {
        llvm::LLVMDIBuilderCreateCompileUnit(
            debug_context(cx).builder,
            DW_LANG_RUST,
            compile_unit_name,
            work_dir.as_ptr(),
            producer.as_ptr(),
            cx.sess().opts.optimize != config::No,
            flags.as_ptr() as *const _,
            0,
            split_name.as_ptr() as *const _)
    };

    fn fallback_path(cx: &CrateContext) -> CString {
        CString::from_slice(cx.link_meta().crate_name.as_bytes())
    }
}

fn declare_local<'blk, 'tcx>(bcx: Block<'blk, 'tcx>,
                             variable_ident: ast::Ident,
                             variable_type: Ty<'tcx>,
                             scope_metadata: DIScope,
                             variable_access: VariableAccess,
                             variable_kind: VariableKind,
                             span: Span) {
    let cx: &CrateContext = bcx.ccx();

    let filename = span_start(cx, span).file.name.clone();
    let file_metadata = file_metadata(cx, &filename[]);

    let name = token::get_ident(variable_ident);
    let loc = span_start(cx, span);
    let type_metadata = type_metadata(cx, variable_type, span);

    let (argument_index, dwarf_tag) = match variable_kind {
        ArgumentVariable(index) => (index as c_uint, DW_TAG_arg_variable),
        LocalVariable    |
        CapturedVariable => (0, DW_TAG_auto_variable)
    };

    let name = CString::from_slice(name.get().as_bytes());
    let (var_alloca, var_metadata) = match variable_access {
        DirectVariable { alloca } => (
            alloca,
            unsafe {
                llvm::LLVMDIBuilderCreateLocalVariable(
                    DIB(cx),
                    dwarf_tag,
                    scope_metadata,
                    name.as_ptr(),
                    file_metadata,
                    loc.line as c_uint,
                    type_metadata,
                    cx.sess().opts.optimize != config::No,
                    0,
                    argument_index)
            }
        ),
        IndirectVariable { alloca, address_operations } => (
            alloca,
            unsafe {
                llvm::LLVMDIBuilderCreateComplexVariable(
                    DIB(cx),
                    dwarf_tag,
                    scope_metadata,
                    name.as_ptr(),
                    file_metadata,
                    loc.line as c_uint,
                    type_metadata,
                    address_operations.as_ptr(),
                    address_operations.len() as c_uint,
                    argument_index)
            }
        )
    };

<<<<<<< HEAD
    set_debug_location(cx, DebugLocation::new(scope_metadata,
                                              loc.line,
                                              loc.col.to_usize()));
=======
    set_debug_location(cx, InternalDebugLocation::new(scope_metadata,
                                                      loc.line,
                                                      loc.col.to_uint()));
>>>>>>> a55ef3a0
    unsafe {
        let instr = llvm::LLVMDIBuilderInsertDeclareAtEnd(
            DIB(cx),
            var_alloca,
            var_metadata,
            bcx.llbb);

        llvm::LLVMSetInstDebugLocation(trans::build::B(bcx).llbuilder, instr);
    }

    match variable_kind {
        ArgumentVariable(_) | CapturedVariable => {
            assert!(!bcx.fcx
                        .debug_context
                        .get_ref(cx, span)
                        .source_locations_enabled
                        .get());
            set_debug_location(cx, UnknownLocation);
        }
        _ => { /* nothing to do */ }
    }
}

fn file_metadata(cx: &CrateContext, full_path: &str) -> DIFile {
    match debug_context(cx).created_files.borrow().get(full_path) {
        Some(file_metadata) => return *file_metadata,
        None => ()
    }

    debug!("file_metadata: {}", full_path);

    // FIXME (#9639): This needs to handle non-utf8 paths
    let work_dir = cx.sess().working_dir.as_str().unwrap();
    let file_name =
        if full_path.starts_with(work_dir) {
            &full_path[work_dir.len() + 1u..full_path.len()]
        } else {
            full_path
        };

    let file_name = CString::from_slice(file_name.as_bytes());
    let work_dir = CString::from_slice(work_dir.as_bytes());
    let file_metadata = unsafe {
        llvm::LLVMDIBuilderCreateFile(DIB(cx), file_name.as_ptr(),
                                      work_dir.as_ptr())
    };

    let mut created_files = debug_context(cx).created_files.borrow_mut();
    created_files.insert(full_path.to_string(), file_metadata);
    return file_metadata;
}

/// Finds the scope metadata node for the given AST node.
fn scope_metadata(fcx: &FunctionContext,
                  node_id: ast::NodeId,
                  error_reporting_span: Span)
               -> DIScope {
    let scope_map = &fcx.debug_context
                        .get_ref(fcx.ccx, error_reporting_span)
                        .scope_map;
    match scope_map.borrow().get(&node_id).cloned() {
        Some(scope_metadata) => scope_metadata,
        None => {
            let node = fcx.ccx.tcx().map.get(node_id);

            fcx.ccx.sess().span_bug(error_reporting_span,
                &format!("debuginfo: Could not find scope info for node {:?}",
                        node)[]);
        }
    }
}

fn diverging_type_metadata(cx: &CrateContext) -> DIType {
    unsafe {
        llvm::LLVMDIBuilderCreateBasicType(
            DIB(cx),
            "!\0".as_ptr() as *const _,
            bytes_to_bits(0),
            bytes_to_bits(0),
            DW_ATE_unsigned)
    }
}

fn basic_type_metadata<'a, 'tcx>(cx: &CrateContext<'a, 'tcx>,
                                 t: Ty<'tcx>) -> DIType {

    debug!("basic_type_metadata: {:?}", t);

    let (name, encoding) = match t.sty {
        ty::ty_tup(ref elements) if elements.is_empty() =>
            ("()".to_string(), DW_ATE_unsigned),
        ty::ty_bool => ("bool".to_string(), DW_ATE_boolean),
        ty::ty_char => ("char".to_string(), DW_ATE_unsigned_char),
        ty::ty_int(int_ty) => match int_ty {
            ast::TyIs(_) => ("isize".to_string(), DW_ATE_signed),
            ast::TyI8 => ("i8".to_string(), DW_ATE_signed),
            ast::TyI16 => ("i16".to_string(), DW_ATE_signed),
            ast::TyI32 => ("i32".to_string(), DW_ATE_signed),
            ast::TyI64 => ("i64".to_string(), DW_ATE_signed)
        },
        ty::ty_uint(uint_ty) => match uint_ty {
            ast::TyUs(_) => ("usize".to_string(), DW_ATE_unsigned),
            ast::TyU8 => ("u8".to_string(), DW_ATE_unsigned),
            ast::TyU16 => ("u16".to_string(), DW_ATE_unsigned),
            ast::TyU32 => ("u32".to_string(), DW_ATE_unsigned),
            ast::TyU64 => ("u64".to_string(), DW_ATE_unsigned)
        },
        ty::ty_float(float_ty) => match float_ty {
            ast::TyF32 => ("f32".to_string(), DW_ATE_float),
            ast::TyF64 => ("f64".to_string(), DW_ATE_float),
        },
        _ => cx.sess().bug("debuginfo::basic_type_metadata - t is invalid type")
    };

    let llvm_type = type_of::type_of(cx, t);
    let (size, align) = size_and_align_of(cx, llvm_type);
    let name = CString::from_slice(name.as_bytes());
    let ty_metadata = unsafe {
        llvm::LLVMDIBuilderCreateBasicType(
            DIB(cx),
            name.as_ptr(),
            bytes_to_bits(size),
            bytes_to_bits(align),
            encoding)
    };

    return ty_metadata;
}

fn pointer_type_metadata<'a, 'tcx>(cx: &CrateContext<'a, 'tcx>,
                                   pointer_type: Ty<'tcx>,
                                   pointee_type_metadata: DIType)
                                   -> DIType {
    let pointer_llvm_type = type_of::type_of(cx, pointer_type);
    let (pointer_size, pointer_align) = size_and_align_of(cx, pointer_llvm_type);
    let name = compute_debuginfo_type_name(cx, pointer_type, false);
    let name = CString::from_slice(name.as_bytes());
    let ptr_metadata = unsafe {
        llvm::LLVMDIBuilderCreatePointerType(
            DIB(cx),
            pointee_type_metadata,
            bytes_to_bits(pointer_size),
            bytes_to_bits(pointer_align),
            name.as_ptr())
    };
    return ptr_metadata;
}

//=-----------------------------------------------------------------------------
// Common facilities for record-like types (structs, enums, tuples)
//=-----------------------------------------------------------------------------

enum MemberOffset {
    FixedMemberOffset { bytes: uint },
    // For ComputedMemberOffset, the offset is read from the llvm type definition
    ComputedMemberOffset
}

// Description of a type member, which can either be a regular field (as in
// structs or tuples) or an enum variant
struct MemberDescription {
    name: String,
    llvm_type: Type,
    type_metadata: DIType,
    offset: MemberOffset,
    flags: c_uint
}

// A factory for MemberDescriptions. It produces a list of member descriptions
// for some record-like type. MemberDescriptionFactories are used to defer the
// creation of type member descriptions in order to break cycles arising from
// recursive type definitions.
enum MemberDescriptionFactory<'tcx> {
    StructMDF(StructMemberDescriptionFactory<'tcx>),
    TupleMDF(TupleMemberDescriptionFactory<'tcx>),
    EnumMDF(EnumMemberDescriptionFactory<'tcx>),
    VariantMDF(VariantMemberDescriptionFactory<'tcx>)
}

impl<'tcx> MemberDescriptionFactory<'tcx> {
    fn create_member_descriptions<'a>(&self, cx: &CrateContext<'a, 'tcx>)
                                      -> Vec<MemberDescription> {
        match *self {
            StructMDF(ref this) => {
                this.create_member_descriptions(cx)
            }
            TupleMDF(ref this) => {
                this.create_member_descriptions(cx)
            }
            EnumMDF(ref this) => {
                this.create_member_descriptions(cx)
            }
            VariantMDF(ref this) => {
                this.create_member_descriptions(cx)
            }
        }
    }
}

// A description of some recursive type. It can either be already finished (as
// with FinalMetadata) or it is not yet finished, but contains all information
// needed to generate the missing parts of the description. See the documentation
// section on Recursive Types at the top of this file for more information.
enum RecursiveTypeDescription<'tcx> {
    UnfinishedMetadata {
        unfinished_type: Ty<'tcx>,
        unique_type_id: UniqueTypeId,
        metadata_stub: DICompositeType,
        llvm_type: Type,
        member_description_factory: MemberDescriptionFactory<'tcx>,
    },
    FinalMetadata(DICompositeType)
}

fn create_and_register_recursive_type_forward_declaration<'a, 'tcx>(
    cx: &CrateContext<'a, 'tcx>,
    unfinished_type: Ty<'tcx>,
    unique_type_id: UniqueTypeId,
    metadata_stub: DICompositeType,
    llvm_type: Type,
    member_description_factory: MemberDescriptionFactory<'tcx>)
 -> RecursiveTypeDescription<'tcx> {

    // Insert the stub into the TypeMap in order to allow for recursive references
    let mut type_map = debug_context(cx).type_map.borrow_mut();
    type_map.register_unique_id_with_metadata(cx, unique_type_id, metadata_stub);
    type_map.register_type_with_metadata(cx, unfinished_type, metadata_stub);

    UnfinishedMetadata {
        unfinished_type: unfinished_type,
        unique_type_id: unique_type_id,
        metadata_stub: metadata_stub,
        llvm_type: llvm_type,
        member_description_factory: member_description_factory,
    }
}

impl<'tcx> RecursiveTypeDescription<'tcx> {
    // Finishes up the description of the type in question (mostly by providing
    // descriptions of the fields of the given type) and returns the final type metadata.
    fn finalize<'a>(&self, cx: &CrateContext<'a, 'tcx>) -> MetadataCreationResult {
        match *self {
            FinalMetadata(metadata) => MetadataCreationResult::new(metadata, false),
            UnfinishedMetadata {
                unfinished_type,
                unique_type_id,
                metadata_stub,
                llvm_type,
                ref member_description_factory,
                ..
            } => {
                // Make sure that we have a forward declaration of the type in
                // the TypeMap so that recursive references are possible. This
                // will always be the case if the RecursiveTypeDescription has
                // been properly created through the
                // create_and_register_recursive_type_forward_declaration() function.
                {
                    let type_map = debug_context(cx).type_map.borrow();
                    if type_map.find_metadata_for_unique_id(unique_type_id).is_none() ||
                       type_map.find_metadata_for_type(unfinished_type).is_none() {
                        cx.sess().bug(&format!("Forward declaration of potentially recursive type \
                                              '{}' was not found in TypeMap!",
                                              ppaux::ty_to_string(cx.tcx(), unfinished_type))
                                      []);
                    }
                }

                // ... then create the member descriptions ...
                let member_descriptions =
                    member_description_factory.create_member_descriptions(cx);

                // ... and attach them to the stub to complete it.
                set_members_of_composite_type(cx,
                                              metadata_stub,
                                              llvm_type,
                                              &member_descriptions[]);
                return MetadataCreationResult::new(metadata_stub, true);
            }
        }
    }
}


//=-----------------------------------------------------------------------------
// Structs
//=-----------------------------------------------------------------------------

// Creates MemberDescriptions for the fields of a struct
struct StructMemberDescriptionFactory<'tcx> {
    fields: Vec<ty::field<'tcx>>,
    is_simd: bool,
    span: Span,
}

impl<'tcx> StructMemberDescriptionFactory<'tcx> {
    fn create_member_descriptions<'a>(&self, cx: &CrateContext<'a, 'tcx>)
                                      -> Vec<MemberDescription> {
        if self.fields.len() == 0 {
            return Vec::new();
        }

        let field_size = if self.is_simd {
            machine::llsize_of_alloc(cx, type_of::type_of(cx, self.fields[0].mt.ty)) as uint
        } else {
            0xdeadbeef
        };

        self.fields.iter().enumerate().map(|(i, field)| {
            let name = if field.name == special_idents::unnamed_field.name {
                "".to_string()
            } else {
                token::get_name(field.name).get().to_string()
            };

            let offset = if self.is_simd {
                assert!(field_size != 0xdeadbeef);
                FixedMemberOffset { bytes: i * field_size }
            } else {
                ComputedMemberOffset
            };

            MemberDescription {
                name: name,
                llvm_type: type_of::type_of(cx, field.mt.ty),
                type_metadata: type_metadata(cx, field.mt.ty, self.span),
                offset: offset,
                flags: FLAGS_NONE,
            }
        }).collect()
    }
}


fn prepare_struct_metadata<'a, 'tcx>(cx: &CrateContext<'a, 'tcx>,
                                     struct_type: Ty<'tcx>,
                                     def_id: ast::DefId,
                                     substs: &subst::Substs<'tcx>,
                                     unique_type_id: UniqueTypeId,
                                     span: Span)
                                     -> RecursiveTypeDescription<'tcx> {
    let struct_name = compute_debuginfo_type_name(cx, struct_type, false);
    let struct_llvm_type = type_of::type_of(cx, struct_type);

    let (containing_scope, _) = get_namespace_and_span_for_item(cx, def_id);

    let struct_metadata_stub = create_struct_stub(cx,
                                                  struct_llvm_type,
                                                  &struct_name[],
                                                  unique_type_id,
                                                  containing_scope);

    let fields = ty::struct_fields(cx.tcx(), def_id, substs);

    create_and_register_recursive_type_forward_declaration(
        cx,
        struct_type,
        unique_type_id,
        struct_metadata_stub,
        struct_llvm_type,
        StructMDF(StructMemberDescriptionFactory {
            fields: fields,
            is_simd: ty::type_is_simd(cx.tcx(), struct_type),
            span: span,
        })
    )
}


//=-----------------------------------------------------------------------------
// Tuples
//=-----------------------------------------------------------------------------

// Creates MemberDescriptions for the fields of a tuple
struct TupleMemberDescriptionFactory<'tcx> {
    component_types: Vec<Ty<'tcx>>,
    span: Span,
}

impl<'tcx> TupleMemberDescriptionFactory<'tcx> {
    fn create_member_descriptions<'a>(&self, cx: &CrateContext<'a, 'tcx>)
                                      -> Vec<MemberDescription> {
        self.component_types.iter().map(|&component_type| {
            MemberDescription {
                name: "".to_string(),
                llvm_type: type_of::type_of(cx, component_type),
                type_metadata: type_metadata(cx, component_type, self.span),
                offset: ComputedMemberOffset,
                flags: FLAGS_NONE,
            }
        }).collect()
    }
}

fn prepare_tuple_metadata<'a, 'tcx>(cx: &CrateContext<'a, 'tcx>,
                                    tuple_type: Ty<'tcx>,
                                    component_types: &[Ty<'tcx>],
                                    unique_type_id: UniqueTypeId,
                                    span: Span)
                                    -> RecursiveTypeDescription<'tcx> {
    let tuple_name = compute_debuginfo_type_name(cx, tuple_type, false);
    let tuple_llvm_type = type_of::type_of(cx, tuple_type);

    create_and_register_recursive_type_forward_declaration(
        cx,
        tuple_type,
        unique_type_id,
        create_struct_stub(cx,
                           tuple_llvm_type,
                           &tuple_name[],
                           unique_type_id,
                           UNKNOWN_SCOPE_METADATA),
        tuple_llvm_type,
        TupleMDF(TupleMemberDescriptionFactory {
            component_types: component_types.to_vec(),
            span: span,
        })
    )
}


//=-----------------------------------------------------------------------------
// Enums
//=-----------------------------------------------------------------------------

// Describes the members of an enum value: An enum is described as a union of
// structs in DWARF. This MemberDescriptionFactory provides the description for
// the members of this union; so for every variant of the given enum, this factory
// will produce one MemberDescription (all with no name and a fixed offset of
// zero bytes).
struct EnumMemberDescriptionFactory<'tcx> {
    enum_type: Ty<'tcx>,
    type_rep: Rc<adt::Repr<'tcx>>,
    variants: Rc<Vec<Rc<ty::VariantInfo<'tcx>>>>,
    discriminant_type_metadata: Option<DIType>,
    containing_scope: DIScope,
    file_metadata: DIFile,
    span: Span,
}

impl<'tcx> EnumMemberDescriptionFactory<'tcx> {
    fn create_member_descriptions<'a>(&self, cx: &CrateContext<'a, 'tcx>)
                                      -> Vec<MemberDescription> {
        match *self.type_rep {
            adt::General(_, ref struct_defs, _) => {
                let discriminant_info = RegularDiscriminant(self.discriminant_type_metadata
                    .expect(""));

                struct_defs
                    .iter()
                    .enumerate()
                    .map(|(i, struct_def)| {
                        let (variant_type_metadata,
                             variant_llvm_type,
                             member_desc_factory) =
                            describe_enum_variant(cx,
                                                  self.enum_type,
                                                  struct_def,
                                                  &*(*self.variants)[i],
                                                  discriminant_info,
                                                  self.containing_scope,
                                                  self.span);

                        let member_descriptions = member_desc_factory
                            .create_member_descriptions(cx);

                        set_members_of_composite_type(cx,
                                                      variant_type_metadata,
                                                      variant_llvm_type,
                                                      &member_descriptions[]);
                        MemberDescription {
                            name: "".to_string(),
                            llvm_type: variant_llvm_type,
                            type_metadata: variant_type_metadata,
                            offset: FixedMemberOffset { bytes: 0 },
                            flags: FLAGS_NONE
                        }
                    }).collect()
            },
            adt::Univariant(ref struct_def, _) => {
                assert!(self.variants.len() <= 1);

                if self.variants.len() == 0 {
                    vec![]
                } else {
                    let (variant_type_metadata,
                         variant_llvm_type,
                         member_description_factory) =
                        describe_enum_variant(cx,
                                              self.enum_type,
                                              struct_def,
                                              &*(*self.variants)[0],
                                              NoDiscriminant,
                                              self.containing_scope,
                                              self.span);

                    let member_descriptions =
                        member_description_factory.create_member_descriptions(cx);

                    set_members_of_composite_type(cx,
                                                  variant_type_metadata,
                                                  variant_llvm_type,
                                                  &member_descriptions[]);
                    vec![
                        MemberDescription {
                            name: "".to_string(),
                            llvm_type: variant_llvm_type,
                            type_metadata: variant_type_metadata,
                            offset: FixedMemberOffset { bytes: 0 },
                            flags: FLAGS_NONE
                        }
                    ]
                }
            }
            adt::RawNullablePointer { nndiscr: non_null_variant_index, nnty, .. } => {
                // As far as debuginfo is concerned, the pointer this enum
                // represents is still wrapped in a struct. This is to make the
                // DWARF representation of enums uniform.

                // First create a description of the artificial wrapper struct:
                let non_null_variant = &(*self.variants)[non_null_variant_index as uint];
                let non_null_variant_name = token::get_name(non_null_variant.name);

                // The llvm type and metadata of the pointer
                let non_null_llvm_type = type_of::type_of(cx, nnty);
                let non_null_type_metadata = type_metadata(cx, nnty, self.span);

                // The type of the artificial struct wrapping the pointer
                let artificial_struct_llvm_type = Type::struct_(cx,
                                                                &[non_null_llvm_type],
                                                                false);

                // For the metadata of the wrapper struct, we need to create a
                // MemberDescription of the struct's single field.
                let sole_struct_member_description = MemberDescription {
                    name: match non_null_variant.arg_names {
                        Some(ref names) => token::get_ident(names[0]).get().to_string(),
                        None => "".to_string()
                    },
                    llvm_type: non_null_llvm_type,
                    type_metadata: non_null_type_metadata,
                    offset: FixedMemberOffset { bytes: 0 },
                    flags: FLAGS_NONE
                };

                let unique_type_id = debug_context(cx).type_map
                                                      .borrow_mut()
                                                      .get_unique_type_id_of_enum_variant(
                                                          cx,
                                                          self.enum_type,
                                                          non_null_variant_name.get());

                // Now we can create the metadata of the artificial struct
                let artificial_struct_metadata =
                    composite_type_metadata(cx,
                                            artificial_struct_llvm_type,
                                            non_null_variant_name.get(),
                                            unique_type_id,
                                            &[sole_struct_member_description],
                                            self.containing_scope,
                                            self.file_metadata,
                                            codemap::DUMMY_SP);

                // Encode the information about the null variant in the union
                // member's name.
                let null_variant_index = (1 - non_null_variant_index) as uint;
                let null_variant_name = token::get_name((*self.variants)[null_variant_index].name);
                let union_member_name = format!("RUST$ENCODED$ENUM${}${}",
                                                0u,
                                                null_variant_name);

                // Finally create the (singleton) list of descriptions of union
                // members.
                vec![
                    MemberDescription {
                        name: union_member_name,
                        llvm_type: artificial_struct_llvm_type,
                        type_metadata: artificial_struct_metadata,
                        offset: FixedMemberOffset { bytes: 0 },
                        flags: FLAGS_NONE
                    }
                ]
            },
            adt::StructWrappedNullablePointer { nonnull: ref struct_def,
                                                nndiscr,
                                                ref discrfield, ..} => {
                // Create a description of the non-null variant
                let (variant_type_metadata, variant_llvm_type, member_description_factory) =
                    describe_enum_variant(cx,
                                          self.enum_type,
                                          struct_def,
                                          &*(*self.variants)[nndiscr as uint],
                                          OptimizedDiscriminant,
                                          self.containing_scope,
                                          self.span);

                let variant_member_descriptions =
                    member_description_factory.create_member_descriptions(cx);

                set_members_of_composite_type(cx,
                                              variant_type_metadata,
                                              variant_llvm_type,
                                              &variant_member_descriptions[]);

                // Encode the information about the null variant in the union
                // member's name.
                let null_variant_index = (1 - nndiscr) as uint;
                let null_variant_name = token::get_name((*self.variants)[null_variant_index].name);
                let discrfield = discrfield.iter()
                                           .skip(1)
                                           .map(|x| x.to_string())
                                           .collect::<Vec<_>>().connect("$");
                let union_member_name = format!("RUST$ENCODED$ENUM${}${}",
                                                discrfield,
                                                null_variant_name);

                // Create the (singleton) list of descriptions of union members.
                vec![
                    MemberDescription {
                        name: union_member_name,
                        llvm_type: variant_llvm_type,
                        type_metadata: variant_type_metadata,
                        offset: FixedMemberOffset { bytes: 0 },
                        flags: FLAGS_NONE
                    }
                ]
            },
            adt::CEnum(..) => cx.sess().span_bug(self.span, "This should be unreachable.")
        }
    }
}

// Creates MemberDescriptions for the fields of a single enum variant.
struct VariantMemberDescriptionFactory<'tcx> {
    args: Vec<(String, Ty<'tcx>)>,
    discriminant_type_metadata: Option<DIType>,
    span: Span,
}

impl<'tcx> VariantMemberDescriptionFactory<'tcx> {
    fn create_member_descriptions<'a>(&self, cx: &CrateContext<'a, 'tcx>)
                                      -> Vec<MemberDescription> {
        self.args.iter().enumerate().map(|(i, &(ref name, ty))| {
            MemberDescription {
                name: name.to_string(),
                llvm_type: type_of::type_of(cx, ty),
                type_metadata: match self.discriminant_type_metadata {
                    Some(metadata) if i == 0 => metadata,
                    _ => type_metadata(cx, ty, self.span)
                },
                offset: ComputedMemberOffset,
                flags: FLAGS_NONE
            }
        }).collect()
    }
}

#[derive(Copy)]
enum EnumDiscriminantInfo {
    RegularDiscriminant(DIType),
    OptimizedDiscriminant,
    NoDiscriminant
}

// Returns a tuple of (1) type_metadata_stub of the variant, (2) the llvm_type
// of the variant, and (3) a MemberDescriptionFactory for producing the
// descriptions of the fields of the variant. This is a rudimentary version of a
// full RecursiveTypeDescription.
fn describe_enum_variant<'a, 'tcx>(cx: &CrateContext<'a, 'tcx>,
                                   enum_type: Ty<'tcx>,
                                   struct_def: &adt::Struct<'tcx>,
                                   variant_info: &ty::VariantInfo<'tcx>,
                                   discriminant_info: EnumDiscriminantInfo,
                                   containing_scope: DIScope,
                                   span: Span)
                                   -> (DICompositeType, Type, MemberDescriptionFactory<'tcx>) {
    let variant_llvm_type =
        Type::struct_(cx, &struct_def.fields
                                    .iter()
                                    .map(|&t| type_of::type_of(cx, t))
                                    .collect::<Vec<_>>()
                                    [],
                      struct_def.packed);
    // Could do some consistency checks here: size, align, field count, discr type

    let variant_name = token::get_name(variant_info.name);
    let variant_name = variant_name.get();
    let unique_type_id = debug_context(cx).type_map
                                          .borrow_mut()
                                          .get_unique_type_id_of_enum_variant(
                                              cx,
                                              enum_type,
                                              variant_name);

    let metadata_stub = create_struct_stub(cx,
                                           variant_llvm_type,
                                           variant_name,
                                           unique_type_id,
                                           containing_scope);

    // Get the argument names from the enum variant info
    let mut arg_names: Vec<_> = match variant_info.arg_names {
        Some(ref names) => {
            names.iter()
                 .map(|ident| {
                     token::get_ident(*ident).get().to_string()
                 }).collect()
        }
        None => variant_info.args.iter().map(|_| "".to_string()).collect()
    };

    // If this is not a univariant enum, there is also the discriminant field.
    match discriminant_info {
        RegularDiscriminant(_) => arg_names.insert(0, "RUST$ENUM$DISR".to_string()),
        _ => { /* do nothing */ }
    };

    // Build an array of (field name, field type) pairs to be captured in the factory closure.
    let args: Vec<(String, Ty)> = arg_names.iter()
        .zip(struct_def.fields.iter())
        .map(|(s, &t)| (s.to_string(), t))
        .collect();

    let member_description_factory =
        VariantMDF(VariantMemberDescriptionFactory {
            args: args,
            discriminant_type_metadata: match discriminant_info {
                RegularDiscriminant(discriminant_type_metadata) => {
                    Some(discriminant_type_metadata)
                }
                _ => None
            },
            span: span,
        });

    (metadata_stub, variant_llvm_type, member_description_factory)
}

fn prepare_enum_metadata<'a, 'tcx>(cx: &CrateContext<'a, 'tcx>,
                                   enum_type: Ty<'tcx>,
                                   enum_def_id: ast::DefId,
                                   unique_type_id: UniqueTypeId,
                                   span: Span)
                                   -> RecursiveTypeDescription<'tcx> {
    let enum_name = compute_debuginfo_type_name(cx, enum_type, false);

    let (containing_scope, definition_span) = get_namespace_and_span_for_item(cx, enum_def_id);
    let loc = span_start(cx, definition_span);
    let file_metadata = file_metadata(cx, &loc.file.name[]);

    let variants = ty::enum_variants(cx.tcx(), enum_def_id);

    let enumerators_metadata: Vec<DIDescriptor> = variants
        .iter()
        .map(|v| {
            let token = token::get_name(v.name);
            let name = CString::from_slice(token.get().as_bytes());
            unsafe {
                llvm::LLVMDIBuilderCreateEnumerator(
                    DIB(cx),
                    name.as_ptr(),
                    v.disr_val as u64)
            }
        })
        .collect();

    let discriminant_type_metadata = |&: inttype| {
        // We can reuse the type of the discriminant for all monomorphized
        // instances of an enum because it doesn't depend on any type parameters.
        // The def_id, uniquely identifying the enum's polytype acts as key in
        // this cache.
        let cached_discriminant_type_metadata = debug_context(cx).created_enum_disr_types
                                                                 .borrow()
                                                                 .get(&enum_def_id).cloned();
        match cached_discriminant_type_metadata {
            Some(discriminant_type_metadata) => discriminant_type_metadata,
            None => {
                let discriminant_llvm_type = adt::ll_inttype(cx, inttype);
                let (discriminant_size, discriminant_align) =
                    size_and_align_of(cx, discriminant_llvm_type);
                let discriminant_base_type_metadata =
                    type_metadata(cx,
                                  adt::ty_of_inttype(cx.tcx(), inttype),
                                  codemap::DUMMY_SP);
                let discriminant_name = get_enum_discriminant_name(cx, enum_def_id);

                let name = CString::from_slice(discriminant_name.get().as_bytes());
                let discriminant_type_metadata = unsafe {
                    llvm::LLVMDIBuilderCreateEnumerationType(
                        DIB(cx),
                        containing_scope,
                        name.as_ptr(),
                        UNKNOWN_FILE_METADATA,
                        UNKNOWN_LINE_NUMBER,
                        bytes_to_bits(discriminant_size),
                        bytes_to_bits(discriminant_align),
                        create_DIArray(DIB(cx), enumerators_metadata.as_slice()),
                        discriminant_base_type_metadata)
                };

                debug_context(cx).created_enum_disr_types
                                 .borrow_mut()
                                 .insert(enum_def_id, discriminant_type_metadata);

                discriminant_type_metadata
            }
        }
    };

    let type_rep = adt::represent_type(cx, enum_type);

    let discriminant_type_metadata = match *type_rep {
        adt::CEnum(inttype, _, _) => {
            return FinalMetadata(discriminant_type_metadata(inttype))
        },
        adt::RawNullablePointer { .. }           |
        adt::StructWrappedNullablePointer { .. } |
        adt::Univariant(..)                      => None,
        adt::General(inttype, _, _) => Some(discriminant_type_metadata(inttype)),
    };

    let enum_llvm_type = type_of::type_of(cx, enum_type);
    let (enum_type_size, enum_type_align) = size_and_align_of(cx, enum_llvm_type);

    let unique_type_id_str = debug_context(cx)
                             .type_map
                             .borrow()
                             .get_unique_type_id_as_string(unique_type_id);

    let enum_name = CString::from_slice(enum_name.as_bytes());
    let unique_type_id_str = CString::from_slice(unique_type_id_str.as_bytes());
    let enum_metadata = unsafe {
        llvm::LLVMDIBuilderCreateUnionType(
        DIB(cx),
        containing_scope,
        enum_name.as_ptr(),
        UNKNOWN_FILE_METADATA,
        UNKNOWN_LINE_NUMBER,
        bytes_to_bits(enum_type_size),
        bytes_to_bits(enum_type_align),
        0, // Flags
        ptr::null_mut(),
        0, // RuntimeLang
        unique_type_id_str.as_ptr())
    };

    return create_and_register_recursive_type_forward_declaration(
        cx,
        enum_type,
        unique_type_id,
        enum_metadata,
        enum_llvm_type,
        EnumMDF(EnumMemberDescriptionFactory {
            enum_type: enum_type,
            type_rep: type_rep.clone(),
            variants: variants,
            discriminant_type_metadata: discriminant_type_metadata,
            containing_scope: containing_scope,
            file_metadata: file_metadata,
            span: span,
        }),
    );

    fn get_enum_discriminant_name(cx: &CrateContext,
                                  def_id: ast::DefId)
                                  -> token::InternedString {
        let name = if def_id.krate == ast::LOCAL_CRATE {
            cx.tcx().map.get_path_elem(def_id.node).name()
        } else {
            csearch::get_item_path(cx.tcx(), def_id).last().unwrap().name()
        };

        token::get_name(name)
    }
}

/// Creates debug information for a composite type, that is, anything that
/// results in a LLVM struct.
///
/// Examples of Rust types to use this are: structs, tuples, boxes, vecs, and enums.
fn composite_type_metadata(cx: &CrateContext,
                           composite_llvm_type: Type,
                           composite_type_name: &str,
                           composite_type_unique_id: UniqueTypeId,
                           member_descriptions: &[MemberDescription],
                           containing_scope: DIScope,

                           // Ignore source location information as long as it
                           // can't be reconstructed for non-local crates.
                           _file_metadata: DIFile,
                           _definition_span: Span)
                        -> DICompositeType {
    // Create the (empty) struct metadata node ...
    let composite_type_metadata = create_struct_stub(cx,
                                                     composite_llvm_type,
                                                     composite_type_name,
                                                     composite_type_unique_id,
                                                     containing_scope);
    // ... and immediately create and add the member descriptions.
    set_members_of_composite_type(cx,
                                  composite_type_metadata,
                                  composite_llvm_type,
                                  member_descriptions);

    return composite_type_metadata;
}

fn set_members_of_composite_type(cx: &CrateContext,
                                 composite_type_metadata: DICompositeType,
                                 composite_llvm_type: Type,
                                 member_descriptions: &[MemberDescription]) {
    // In some rare cases LLVM metadata uniquing would lead to an existing type
    // description being used instead of a new one created in create_struct_stub.
    // This would cause a hard to trace assertion in DICompositeType::SetTypeArray().
    // The following check makes sure that we get a better error message if this
    // should happen again due to some regression.
    {
        let mut composite_types_completed =
            debug_context(cx).composite_types_completed.borrow_mut();
        if composite_types_completed.contains(&composite_type_metadata) {
            let (llvm_version_major, llvm_version_minor) = unsafe {
                (llvm::LLVMVersionMajor(), llvm::LLVMVersionMinor())
            };

            let actual_llvm_version = llvm_version_major * 1000000 + llvm_version_minor * 1000;
            let min_supported_llvm_version = 3 * 1000000 + 4 * 1000;

            if actual_llvm_version < min_supported_llvm_version {
                cx.sess().warn(&format!("This version of rustc was built with LLVM \
                                        {}.{}. Rustc just ran into a known \
                                        debuginfo corruption problem thatoften \
                                        occurs with LLVM versions below 3.4. \
                                        Please use a rustc built with anewer \
                                        version of LLVM.",
                                       llvm_version_major,
                                       llvm_version_minor)[]);
            } else {
                cx.sess().bug("debuginfo::set_members_of_composite_type() - \
                               Already completed forward declaration re-encountered.");
            }
        } else {
            composite_types_completed.insert(composite_type_metadata);
        }
    }

    let member_metadata: Vec<DIDescriptor> = member_descriptions
        .iter()
        .enumerate()
        .map(|(i, member_description)| {
            let (member_size, member_align) = size_and_align_of(cx, member_description.llvm_type);
            let member_offset = match member_description.offset {
                FixedMemberOffset { bytes } => bytes as u64,
                ComputedMemberOffset => machine::llelement_offset(cx, composite_llvm_type, i)
            };

            let member_name = CString::from_slice(member_description.name.as_bytes());
            unsafe {
                llvm::LLVMDIBuilderCreateMemberType(
                    DIB(cx),
                    composite_type_metadata,
                    member_name.as_ptr(),
                    UNKNOWN_FILE_METADATA,
                    UNKNOWN_LINE_NUMBER,
                    bytes_to_bits(member_size),
                    bytes_to_bits(member_align),
                    bytes_to_bits(member_offset),
                    member_description.flags,
                    member_description.type_metadata)
            }
        })
        .collect();

    unsafe {
        let type_array = create_DIArray(DIB(cx), &member_metadata[]);
        llvm::LLVMDICompositeTypeSetTypeArray(composite_type_metadata, type_array);
    }
}

// A convenience wrapper around LLVMDIBuilderCreateStructType(). Does not do any
// caching, does not add any fields to the struct. This can be done later with
// set_members_of_composite_type().
fn create_struct_stub(cx: &CrateContext,
                      struct_llvm_type: Type,
                      struct_type_name: &str,
                      unique_type_id: UniqueTypeId,
                      containing_scope: DIScope)
                   -> DICompositeType {
    let (struct_size, struct_align) = size_and_align_of(cx, struct_llvm_type);

    let unique_type_id_str = debug_context(cx).type_map
                                              .borrow()
                                              .get_unique_type_id_as_string(unique_type_id);
    let name = CString::from_slice(struct_type_name.as_bytes());
    let unique_type_id = CString::from_slice(unique_type_id_str.as_bytes());
    let metadata_stub = unsafe {
        // LLVMDIBuilderCreateStructType() wants an empty array. A null
        // pointer will lead to hard to trace and debug LLVM assertions
        // later on in llvm/lib/IR/Value.cpp.
        let empty_array = create_DIArray(DIB(cx), &[]);

        llvm::LLVMDIBuilderCreateStructType(
            DIB(cx),
            containing_scope,
            name.as_ptr(),
            UNKNOWN_FILE_METADATA,
            UNKNOWN_LINE_NUMBER,
            bytes_to_bits(struct_size),
            bytes_to_bits(struct_align),
            0,
            ptr::null_mut(),
            empty_array,
            0,
            ptr::null_mut(),
            unique_type_id.as_ptr())
    };

    return metadata_stub;
}

fn fixed_vec_metadata<'a, 'tcx>(cx: &CrateContext<'a, 'tcx>,
                                unique_type_id: UniqueTypeId,
                                element_type: Ty<'tcx>,
                                len: uint,
                                span: Span)
                                -> MetadataCreationResult {
    let element_type_metadata = type_metadata(cx, element_type, span);

    return_if_metadata_created_in_meantime!(cx, unique_type_id);

    let element_llvm_type = type_of::type_of(cx, element_type);
    let (element_type_size, element_type_align) = size_and_align_of(cx, element_llvm_type);

    let subrange = unsafe {
        llvm::LLVMDIBuilderGetOrCreateSubrange(
            DIB(cx),
            0,
            len as i64)
    };

    let subscripts = create_DIArray(DIB(cx), &[subrange]);
    let metadata = unsafe {
        llvm::LLVMDIBuilderCreateArrayType(
            DIB(cx),
            bytes_to_bits(element_type_size * (len as u64)),
            bytes_to_bits(element_type_align),
            element_type_metadata,
            subscripts)
    };

    return MetadataCreationResult::new(metadata, false);
}

fn vec_slice_metadata<'a, 'tcx>(cx: &CrateContext<'a, 'tcx>,
                                vec_type: Ty<'tcx>,
                                element_type: Ty<'tcx>,
                                unique_type_id: UniqueTypeId,
                                span: Span)
                                -> MetadataCreationResult {
    let data_ptr_type = ty::mk_ptr(cx.tcx(), ty::mt {
        ty: element_type,
        mutbl: ast::MutImmutable
    });

    let element_type_metadata = type_metadata(cx, data_ptr_type, span);

    return_if_metadata_created_in_meantime!(cx, unique_type_id);

    let slice_llvm_type = type_of::type_of(cx, vec_type);
    let slice_type_name = compute_debuginfo_type_name(cx, vec_type, true);

    let member_llvm_types = slice_llvm_type.field_types();
    assert!(slice_layout_is_correct(cx,
                                    &member_llvm_types[],
                                    element_type));
    let member_descriptions = [
        MemberDescription {
            name: "data_ptr".to_string(),
            llvm_type: member_llvm_types[0],
            type_metadata: element_type_metadata,
            offset: ComputedMemberOffset,
            flags: FLAGS_NONE
        },
        MemberDescription {
            name: "length".to_string(),
            llvm_type: member_llvm_types[1],
            type_metadata: type_metadata(cx, cx.tcx().types.uint, span),
            offset: ComputedMemberOffset,
            flags: FLAGS_NONE
        },
    ];

    assert!(member_descriptions.len() == member_llvm_types.len());

    let loc = span_start(cx, span);
    let file_metadata = file_metadata(cx, &loc.file.name[]);

    let metadata = composite_type_metadata(cx,
                                           slice_llvm_type,
                                           &slice_type_name[],
                                           unique_type_id,
                                           &member_descriptions,
                                           UNKNOWN_SCOPE_METADATA,
                                           file_metadata,
                                           span);
    return MetadataCreationResult::new(metadata, false);

    fn slice_layout_is_correct<'a, 'tcx>(cx: &CrateContext<'a, 'tcx>,
                                         member_llvm_types: &[Type],
                                         element_type: Ty<'tcx>)
                                         -> bool {
        member_llvm_types.len() == 2 &&
        member_llvm_types[0] == type_of::type_of(cx, element_type).ptr_to() &&
        member_llvm_types[1] == cx.int_type()
    }
}

fn subroutine_type_metadata<'a, 'tcx>(cx: &CrateContext<'a, 'tcx>,
                                      unique_type_id: UniqueTypeId,
                                      signature: &ty::PolyFnSig<'tcx>,
                                      span: Span)
                                      -> MetadataCreationResult
{
    let signature = ty::erase_late_bound_regions(cx.tcx(), signature);

    let mut signature_metadata: Vec<DIType> = Vec::with_capacity(signature.inputs.len() + 1);

    // return type
    signature_metadata.push(match signature.output {
        ty::FnConverging(ret_ty) => match ret_ty.sty {
            ty::ty_tup(ref tys) if tys.is_empty() => ptr::null_mut(),
            _ => type_metadata(cx, ret_ty, span)
        },
        ty::FnDiverging => diverging_type_metadata(cx)
    });

    // regular arguments
    for &argument_type in signature.inputs.iter() {
        signature_metadata.push(type_metadata(cx, argument_type, span));
    }

    return_if_metadata_created_in_meantime!(cx, unique_type_id);

    return MetadataCreationResult::new(
        unsafe {
            llvm::LLVMDIBuilderCreateSubroutineType(
                DIB(cx),
                UNKNOWN_FILE_METADATA,
                create_DIArray(DIB(cx), &signature_metadata[]))
        },
        false);
}

// FIXME(1563) This is all a bit of a hack because 'trait pointer' is an ill-
// defined concept. For the case of an actual trait pointer (i.e., Box<Trait>,
// &Trait), trait_object_type should be the whole thing (e.g, Box<Trait>) and
// trait_type should be the actual trait (e.g., Trait). Where the trait is part
// of a DST struct, there is no trait_object_type and the results of this
// function will be a little bit weird.
fn trait_pointer_metadata<'a, 'tcx>(cx: &CrateContext<'a, 'tcx>,
                                    trait_type: Ty<'tcx>,
                                    trait_object_type: Option<Ty<'tcx>>,
                                    unique_type_id: UniqueTypeId)
                                    -> DIType {
    // The implementation provided here is a stub. It makes sure that the trait
    // type is assigned the correct name, size, namespace, and source location.
    // But it does not describe the trait's methods.

    let def_id = match trait_type.sty {
        ty::ty_trait(ref data) => data.principal_def_id(),
        _ => {
            let pp_type_name = ppaux::ty_to_string(cx.tcx(), trait_type);
            cx.sess().bug(&format!("debuginfo: Unexpected trait-object type in \
                                   trait_pointer_metadata(): {}",
                                   &pp_type_name[])[]);
        }
    };

    let trait_object_type = trait_object_type.unwrap_or(trait_type);
    let trait_type_name =
        compute_debuginfo_type_name(cx, trait_object_type, false);

    let (containing_scope, _) = get_namespace_and_span_for_item(cx, def_id);

    let trait_llvm_type = type_of::type_of(cx, trait_object_type);

    composite_type_metadata(cx,
                            trait_llvm_type,
                            &trait_type_name[],
                            unique_type_id,
                            &[],
                            containing_scope,
                            UNKNOWN_FILE_METADATA,
                            codemap::DUMMY_SP)
}

fn type_metadata<'a, 'tcx>(cx: &CrateContext<'a, 'tcx>,
                           t: Ty<'tcx>,
                           usage_site_span: Span)
                           -> DIType {
    // Get the unique type id of this type.
    let unique_type_id = {
        let mut type_map = debug_context(cx).type_map.borrow_mut();
        // First, try to find the type in TypeMap. If we have seen it before, we
        // can exit early here.
        match type_map.find_metadata_for_type(t) {
            Some(metadata) => {
                return metadata;
            },
            None => {
                // The Ty is not in the TypeMap but maybe we have already seen
                // an equivalent type (e.g. only differing in region arguments).
                // In order to find out, generate the unique type id and look
                // that up.
                let unique_type_id = type_map.get_unique_type_id_of_type(cx, t);
                match type_map.find_metadata_for_unique_id(unique_type_id) {
                    Some(metadata) => {
                        // There is already an equivalent type in the TypeMap.
                        // Register this Ty as an alias in the cache and
                        // return the cached metadata.
                        type_map.register_type_with_metadata(cx, t, metadata);
                        return metadata;
                    },
                    None => {
                        // There really is no type metadata for this type, so
                        // proceed by creating it.
                        unique_type_id
                    }
                }
            }
        }
    };

    debug!("type_metadata: {:?}", t);

    let sty = &t.sty;
    let MetadataCreationResult { metadata, already_stored_in_typemap } = match *sty {
        ty::ty_bool     |
        ty::ty_char     |
        ty::ty_int(_)   |
        ty::ty_uint(_)  |
        ty::ty_float(_) => {
            MetadataCreationResult::new(basic_type_metadata(cx, t), false)
        }
        ty::ty_tup(ref elements) if elements.is_empty() => {
            MetadataCreationResult::new(basic_type_metadata(cx, t), false)
        }
        ty::ty_enum(def_id, _) => {
            prepare_enum_metadata(cx, t, def_id, unique_type_id, usage_site_span).finalize(cx)
        }
        ty::ty_vec(typ, Some(len)) => {
            fixed_vec_metadata(cx, unique_type_id, typ, len, usage_site_span)
        }
        // FIXME Can we do better than this for unsized vec/str fields?
        ty::ty_vec(typ, None) => fixed_vec_metadata(cx, unique_type_id, typ, 0, usage_site_span),
        ty::ty_str => fixed_vec_metadata(cx, unique_type_id, cx.tcx().types.i8, 0, usage_site_span),
        ty::ty_trait(..) => {
            MetadataCreationResult::new(
                        trait_pointer_metadata(cx, t, None, unique_type_id),
            false)
        }
        ty::ty_uniq(ty) | ty::ty_ptr(ty::mt{ty, ..}) | ty::ty_rptr(_, ty::mt{ty, ..}) => {
            match ty.sty {
                ty::ty_vec(typ, None) => {
                    vec_slice_metadata(cx, t, typ, unique_type_id, usage_site_span)
                }
                ty::ty_str => {
                    vec_slice_metadata(cx, t, cx.tcx().types.u8, unique_type_id, usage_site_span)
                }
                ty::ty_trait(..) => {
                    MetadataCreationResult::new(
                        trait_pointer_metadata(cx, ty, Some(t), unique_type_id),
                        false)
                }
                _ => {
                    let pointee_metadata = type_metadata(cx, ty, usage_site_span);

                    match debug_context(cx).type_map
                                           .borrow()
                                           .find_metadata_for_unique_id(unique_type_id) {
                        Some(metadata) => return metadata,
                        None => { /* proceed normally */ }
                    };

                    MetadataCreationResult::new(pointer_type_metadata(cx, t, pointee_metadata),
                                                false)
                }
            }
        }
        ty::ty_bare_fn(_, ref barefnty) => {
            subroutine_type_metadata(cx, unique_type_id, &barefnty.sig, usage_site_span)
        }
        ty::ty_unboxed_closure(def_id, _, substs) => {
            let typer = NormalizingUnboxedClosureTyper::new(cx.tcx());
            let sig = typer.unboxed_closure_type(def_id, substs).sig;
            subroutine_type_metadata(cx, unique_type_id, &sig, usage_site_span)
        }
        ty::ty_struct(def_id, substs) => {
            prepare_struct_metadata(cx,
                                    t,
                                    def_id,
                                    substs,
                                    unique_type_id,
                                    usage_site_span).finalize(cx)
        }
        ty::ty_tup(ref elements) => {
            prepare_tuple_metadata(cx,
                                   t,
                                   &elements[],
                                   unique_type_id,
                                   usage_site_span).finalize(cx)
        }
        _ => {
            cx.sess().bug(&format!("debuginfo: unexpected type in type_metadata: {:?}",
                                  sty)[])
        }
    };

    {
        let mut type_map = debug_context(cx).type_map.borrow_mut();

        if already_stored_in_typemap {
            // Also make sure that we already have a TypeMap entry entry for the unique type id.
            let metadata_for_uid = match type_map.find_metadata_for_unique_id(unique_type_id) {
                Some(metadata) => metadata,
                None => {
                    let unique_type_id_str =
                        type_map.get_unique_type_id_as_string(unique_type_id);
                    let error_message = format!("Expected type metadata for unique \
                                                 type id '{}' to already be in \
                                                 the debuginfo::TypeMap but it \
                                                 was not. (Ty = {})",
                                                &unique_type_id_str[],
                                                ppaux::ty_to_string(cx.tcx(), t));
                    cx.sess().span_bug(usage_site_span, &error_message[]);
                }
            };

            match type_map.find_metadata_for_type(t) {
                Some(metadata) => {
                    if metadata != metadata_for_uid {
                        let unique_type_id_str =
                            type_map.get_unique_type_id_as_string(unique_type_id);
                        let error_message = format!("Mismatch between Ty and \
                                                     UniqueTypeId maps in \
                                                     debuginfo::TypeMap. \
                                                     UniqueTypeId={}, Ty={}",
                            &unique_type_id_str[],
                            ppaux::ty_to_string(cx.tcx(), t));
                        cx.sess().span_bug(usage_site_span, &error_message[]);
                    }
                }
                None => {
                    type_map.register_type_with_metadata(cx, t, metadata);
                }
            }
        } else {
            type_map.register_type_with_metadata(cx, t, metadata);
            type_map.register_unique_id_with_metadata(cx, unique_type_id, metadata);
        }
    }

    metadata
}

struct MetadataCreationResult {
    metadata: DIType,
    already_stored_in_typemap: bool
}

impl MetadataCreationResult {
    fn new(metadata: DIType, already_stored_in_typemap: bool) -> MetadataCreationResult {
        MetadataCreationResult {
            metadata: metadata,
            already_stored_in_typemap: already_stored_in_typemap
        }
    }
}

#[derive(Copy, PartialEq)]
enum InternalDebugLocation {
    KnownLocation { scope: DIScope, line: uint, col: uint },
    UnknownLocation
}

impl InternalDebugLocation {
    fn new(scope: DIScope, line: uint, col: uint) -> InternalDebugLocation {
        KnownLocation {
            scope: scope,
            line: line,
            col: col,
        }
    }
}

fn set_debug_location(cx: &CrateContext, debug_location: InternalDebugLocation) {
    if debug_location == debug_context(cx).current_debug_location.get() {
        return;
    }

    let metadata_node;

    match debug_location {
        KnownLocation { scope, line, .. } => {
            // Always set the column to zero like Clang and GCC
            let col = UNKNOWN_COLUMN_NUMBER;
            debug!("setting debug location to {} {}", line, col);
            let elements = [C_i32(cx, line as i32), C_i32(cx, col as i32),
                            scope, ptr::null_mut()];
            unsafe {
                metadata_node = llvm::LLVMMDNodeInContext(debug_context(cx).llcontext,
                                                          elements.as_ptr(),
                                                          elements.len() as c_uint);
            }
        }
        UnknownLocation => {
            debug!("clearing debug location ");
            metadata_node = ptr::null_mut();
        }
    };

    unsafe {
        llvm::LLVMSetCurrentDebugLocation(cx.raw_builder(), metadata_node);
    }

    debug_context(cx).current_debug_location.set(debug_location);
}

//=-----------------------------------------------------------------------------
//  Utility Functions
//=-----------------------------------------------------------------------------

fn contains_nodebug_attribute(attributes: &[ast::Attribute]) -> bool {
    attributes.iter().any(|attr| {
        let meta_item: &ast::MetaItem = &*attr.node.value;
        match meta_item.node {
            ast::MetaWord(ref value) => value.get() == "no_debug",
            _ => false
        }
    })
}

/// Return codemap::Loc corresponding to the beginning of the span
fn span_start(cx: &CrateContext, span: Span) -> codemap::Loc {
    cx.sess().codemap().lookup_char_pos(span.lo)
}

fn size_and_align_of(cx: &CrateContext, llvm_type: Type) -> (u64, u64) {
    (machine::llsize_of_alloc(cx, llvm_type), machine::llalign_of_min(cx, llvm_type) as u64)
}

fn bytes_to_bits(bytes: u64) -> u64 {
    bytes * 8
}

#[inline]
fn debug_context<'a, 'tcx>(cx: &'a CrateContext<'a, 'tcx>)
                           -> &'a CrateDebugContext<'tcx> {
    let debug_context: &'a CrateDebugContext<'tcx> = cx.dbg_cx().as_ref().unwrap();
    debug_context
}

#[inline]
#[allow(non_snake_case)]
fn DIB(cx: &CrateContext) -> DIBuilderRef {
    cx.dbg_cx().as_ref().unwrap().builder
}

fn fn_should_be_ignored(fcx: &FunctionContext) -> bool {
    match fcx.debug_context {
        FunctionDebugContext::RegularContext(_) => false,
        _ => true
    }
}

fn assert_type_for_node_id(cx: &CrateContext,
                           node_id: ast::NodeId,
                           error_reporting_span: Span) {
    if !cx.tcx().node_types.borrow().contains_key(&node_id) {
        cx.sess().span_bug(error_reporting_span,
                           "debuginfo: Could not find type for node id!");
    }
}

fn get_namespace_and_span_for_item(cx: &CrateContext, def_id: ast::DefId)
                                   -> (DIScope, Span) {
    let containing_scope = namespace_for_item(cx, def_id).scope;
    let definition_span = if def_id.krate == ast::LOCAL_CRATE {
        cx.tcx().map.span(def_id.node)
    } else {
        // For external items there is no span information
        codemap::DUMMY_SP
    };

    (containing_scope, definition_span)
}

// This procedure builds the *scope map* for a given function, which maps any
// given ast::NodeId in the function's AST to the correct DIScope metadata instance.
//
// This builder procedure walks the AST in execution order and keeps track of
// what belongs to which scope, creating DIScope DIEs along the way, and
// introducing *artificial* lexical scope descriptors where necessary. These
// artificial scopes allow GDB to correctly handle name shadowing.
fn create_scope_map(cx: &CrateContext,
                    args: &[ast::Arg],
                    fn_entry_block: &ast::Block,
                    fn_metadata: DISubprogram,
                    fn_ast_id: ast::NodeId)
                 -> NodeMap<DIScope> {
    let mut scope_map = NodeMap();

    let def_map = &cx.tcx().def_map;

    struct ScopeStackEntry {
        scope_metadata: DIScope,
        ident: Option<ast::Ident>
    }

    let mut scope_stack = vec!(ScopeStackEntry { scope_metadata: fn_metadata,
                                                 ident: None });
    scope_map.insert(fn_ast_id, fn_metadata);

    // Push argument identifiers onto the stack so arguments integrate nicely
    // with variable shadowing.
    for arg in args.iter() {
        pat_util::pat_bindings(def_map, &*arg.pat, |_, node_id, _, path1| {
            scope_stack.push(ScopeStackEntry { scope_metadata: fn_metadata,
                                               ident: Some(path1.node) });
            scope_map.insert(node_id, fn_metadata);
        })
    }

    // Clang creates a separate scope for function bodies, so let's do this too.
    with_new_scope(cx,
                   fn_entry_block.span,
                   &mut scope_stack,
                   &mut scope_map,
                   |cx, scope_stack, scope_map| {
        walk_block(cx, fn_entry_block, scope_stack, scope_map);
    });

    return scope_map;


    // local helper functions for walking the AST.
    fn with_new_scope<F>(cx: &CrateContext,
                         scope_span: Span,
                         scope_stack: &mut Vec<ScopeStackEntry> ,
                         scope_map: &mut NodeMap<DIScope>,
                         inner_walk: F) where
        F: FnOnce(&CrateContext, &mut Vec<ScopeStackEntry>, &mut NodeMap<DIScope>),
    {
        // Create a new lexical scope and push it onto the stack
        let loc = cx.sess().codemap().lookup_char_pos(scope_span.lo);
        let file_metadata = file_metadata(cx, &loc.file.name[]);
        let parent_scope = scope_stack.last().unwrap().scope_metadata;

        let scope_metadata = unsafe {
            llvm::LLVMDIBuilderCreateLexicalBlock(
                DIB(cx),
                parent_scope,
                file_metadata,
                loc.line as c_uint,
                loc.col.to_usize() as c_uint)
        };

        scope_stack.push(ScopeStackEntry { scope_metadata: scope_metadata,
                                           ident: None });

        inner_walk(cx, scope_stack, scope_map);

        // pop artificial scopes
        while scope_stack.last().unwrap().ident.is_some() {
            scope_stack.pop();
        }

        if scope_stack.last().unwrap().scope_metadata != scope_metadata {
            cx.sess().span_bug(scope_span, "debuginfo: Inconsistency in scope management.");
        }

        scope_stack.pop();
    }

    fn walk_block(cx: &CrateContext,
                  block: &ast::Block,
                  scope_stack: &mut Vec<ScopeStackEntry> ,
                  scope_map: &mut NodeMap<DIScope>) {
        scope_map.insert(block.id, scope_stack.last().unwrap().scope_metadata);

        // The interesting things here are statements and the concluding expression.
        for statement in block.stmts.iter() {
            scope_map.insert(ast_util::stmt_id(&**statement),
                             scope_stack.last().unwrap().scope_metadata);

            match statement.node {
                ast::StmtDecl(ref decl, _) =>
                    walk_decl(cx, &**decl, scope_stack, scope_map),
                ast::StmtExpr(ref exp, _) |
                ast::StmtSemi(ref exp, _) =>
                    walk_expr(cx, &**exp, scope_stack, scope_map),
                ast::StmtMac(..) => () // Ignore macros (which should be expanded anyway).
            }
        }

        for exp in block.expr.iter() {
            walk_expr(cx, &**exp, scope_stack, scope_map);
        }
    }

    fn walk_decl(cx: &CrateContext,
                 decl: &ast::Decl,
                 scope_stack: &mut Vec<ScopeStackEntry> ,
                 scope_map: &mut NodeMap<DIScope>) {
        match *decl {
            codemap::Spanned { node: ast::DeclLocal(ref local), .. } => {
                scope_map.insert(local.id, scope_stack.last().unwrap().scope_metadata);

                walk_pattern(cx, &*local.pat, scope_stack, scope_map);

                for exp in local.init.iter() {
                    walk_expr(cx, &**exp, scope_stack, scope_map);
                }
            }
            _ => ()
        }
    }

    fn walk_pattern(cx: &CrateContext,
                    pat: &ast::Pat,
                    scope_stack: &mut Vec<ScopeStackEntry> ,
                    scope_map: &mut NodeMap<DIScope>) {

        let def_map = &cx.tcx().def_map;

        // Unfortunately, we cannot just use pat_util::pat_bindings() or
        // ast_util::walk_pat() here because we have to visit *all* nodes in
        // order to put them into the scope map. The above functions don't do that.
        match pat.node {
            ast::PatIdent(_, ref path1, ref sub_pat_opt) => {

                // Check if this is a binding. If so we need to put it on the
                // scope stack and maybe introduce an artificial scope
                if pat_util::pat_is_binding(def_map, &*pat) {

                    let ident = path1.node;

                    // LLVM does not properly generate 'DW_AT_start_scope' fields
                    // for variable DIEs. For this reason we have to introduce
                    // an artificial scope at bindings whenever a variable with
                    // the same name is declared in *any* parent scope.
                    //
                    // Otherwise the following error occurs:
                    //
                    // let x = 10;
                    //
                    // do_something(); // 'gdb print x' correctly prints 10
                    //
                    // {
                    //     do_something(); // 'gdb print x' prints 0, because it
                    //                     // already reads the uninitialized 'x'
                    //                     // from the next line...
                    //     let x = 100;
                    //     do_something(); // 'gdb print x' correctly prints 100
                    // }

                    // Is there already a binding with that name?
                    // N.B.: this comparison must be UNhygienic... because
                    // gdb knows nothing about the context, so any two
                    // variables with the same name will cause the problem.
                    let need_new_scope = scope_stack
                        .iter()
                        .any(|entry| entry.ident.iter().any(|i| i.name == ident.name));

                    if need_new_scope {
                        // Create a new lexical scope and push it onto the stack
                        let loc = cx.sess().codemap().lookup_char_pos(pat.span.lo);
                        let file_metadata = file_metadata(cx, &loc.file.name[]);
                        let parent_scope = scope_stack.last().unwrap().scope_metadata;

                        let scope_metadata = unsafe {
                            llvm::LLVMDIBuilderCreateLexicalBlock(
                                DIB(cx),
                                parent_scope,
                                file_metadata,
                                loc.line as c_uint,
                                loc.col.to_usize() as c_uint)
                        };

                        scope_stack.push(ScopeStackEntry {
                            scope_metadata: scope_metadata,
                            ident: Some(ident)
                        });

                    } else {
                        // Push a new entry anyway so the name can be found
                        let prev_metadata = scope_stack.last().unwrap().scope_metadata;
                        scope_stack.push(ScopeStackEntry {
                            scope_metadata: prev_metadata,
                            ident: Some(ident)
                        });
                    }
                }

                scope_map.insert(pat.id, scope_stack.last().unwrap().scope_metadata);

                for sub_pat in sub_pat_opt.iter() {
                    walk_pattern(cx, &**sub_pat, scope_stack, scope_map);
                }
            }

            ast::PatWild(_) => {
                scope_map.insert(pat.id, scope_stack.last().unwrap().scope_metadata);
            }

            ast::PatEnum(_, ref sub_pats_opt) => {
                scope_map.insert(pat.id, scope_stack.last().unwrap().scope_metadata);

                for sub_pats in sub_pats_opt.iter() {
                    for p in sub_pats.iter() {
                        walk_pattern(cx, &**p, scope_stack, scope_map);
                    }
                }
            }

            ast::PatStruct(_, ref field_pats, _) => {
                scope_map.insert(pat.id, scope_stack.last().unwrap().scope_metadata);

                for &codemap::Spanned {
                    node: ast::FieldPat { pat: ref sub_pat, .. },
                    ..
                } in field_pats.iter() {
                    walk_pattern(cx, &**sub_pat, scope_stack, scope_map);
                }
            }

            ast::PatTup(ref sub_pats) => {
                scope_map.insert(pat.id, scope_stack.last().unwrap().scope_metadata);

                for sub_pat in sub_pats.iter() {
                    walk_pattern(cx, &**sub_pat, scope_stack, scope_map);
                }
            }

            ast::PatBox(ref sub_pat) | ast::PatRegion(ref sub_pat, _) => {
                scope_map.insert(pat.id, scope_stack.last().unwrap().scope_metadata);
                walk_pattern(cx, &**sub_pat, scope_stack, scope_map);
            }

            ast::PatLit(ref exp) => {
                scope_map.insert(pat.id, scope_stack.last().unwrap().scope_metadata);
                walk_expr(cx, &**exp, scope_stack, scope_map);
            }

            ast::PatRange(ref exp1, ref exp2) => {
                scope_map.insert(pat.id, scope_stack.last().unwrap().scope_metadata);
                walk_expr(cx, &**exp1, scope_stack, scope_map);
                walk_expr(cx, &**exp2, scope_stack, scope_map);
            }

            ast::PatVec(ref front_sub_pats, ref middle_sub_pats, ref back_sub_pats) => {
                scope_map.insert(pat.id, scope_stack.last().unwrap().scope_metadata);

                for sub_pat in front_sub_pats.iter() {
                    walk_pattern(cx, &**sub_pat, scope_stack, scope_map);
                }

                for sub_pat in middle_sub_pats.iter() {
                    walk_pattern(cx, &**sub_pat, scope_stack, scope_map);
                }

                for sub_pat in back_sub_pats.iter() {
                    walk_pattern(cx, &**sub_pat, scope_stack, scope_map);
                }
            }

            ast::PatMac(_) => {
                cx.sess().span_bug(pat.span, "debuginfo::create_scope_map() - \
                                              Found unexpanded macro.");
            }
        }
    }

    fn walk_expr(cx: &CrateContext,
                 exp: &ast::Expr,
                 scope_stack: &mut Vec<ScopeStackEntry> ,
                 scope_map: &mut NodeMap<DIScope>) {

        scope_map.insert(exp.id, scope_stack.last().unwrap().scope_metadata);

        match exp.node {
            ast::ExprLit(_)   |
            ast::ExprBreak(_) |
            ast::ExprAgain(_) |
            ast::ExprPath(_)  |
            ast::ExprQPath(_) => {}

            ast::ExprCast(ref sub_exp, _)     |
            ast::ExprAddrOf(_, ref sub_exp)  |
            ast::ExprField(ref sub_exp, _) |
            ast::ExprTupField(ref sub_exp, _) |
            ast::ExprParen(ref sub_exp) =>
                walk_expr(cx, &**sub_exp, scope_stack, scope_map),

            ast::ExprBox(ref place, ref sub_expr) => {
                place.as_ref().map(
                    |e| walk_expr(cx, &**e, scope_stack, scope_map));
                walk_expr(cx, &**sub_expr, scope_stack, scope_map);
            }

            ast::ExprRet(ref exp_opt) => match *exp_opt {
                Some(ref sub_exp) => walk_expr(cx, &**sub_exp, scope_stack, scope_map),
                None => ()
            },

            ast::ExprUnary(_, ref sub_exp) => {
                walk_expr(cx, &**sub_exp, scope_stack, scope_map);
            }

            ast::ExprAssignOp(_, ref lhs, ref rhs) |
            ast::ExprIndex(ref lhs, ref rhs) |
            ast::ExprBinary(_, ref lhs, ref rhs)    => {
                walk_expr(cx, &**lhs, scope_stack, scope_map);
                walk_expr(cx, &**rhs, scope_stack, scope_map);
            }

            ast::ExprRange(ref start, ref end) => {
                start.as_ref().map(|e| walk_expr(cx, &**e, scope_stack, scope_map));
                end.as_ref().map(|e| walk_expr(cx, &**e, scope_stack, scope_map));
            }

            ast::ExprVec(ref init_expressions) |
            ast::ExprTup(ref init_expressions) => {
                for ie in init_expressions.iter() {
                    walk_expr(cx, &**ie, scope_stack, scope_map);
                }
            }

            ast::ExprAssign(ref sub_exp1, ref sub_exp2) |
            ast::ExprRepeat(ref sub_exp1, ref sub_exp2) => {
                walk_expr(cx, &**sub_exp1, scope_stack, scope_map);
                walk_expr(cx, &**sub_exp2, scope_stack, scope_map);
            }

            ast::ExprIf(ref cond_exp, ref then_block, ref opt_else_exp) => {
                walk_expr(cx, &**cond_exp, scope_stack, scope_map);

                with_new_scope(cx,
                               then_block.span,
                               scope_stack,
                               scope_map,
                               |cx, scope_stack, scope_map| {
                    walk_block(cx, &**then_block, scope_stack, scope_map);
                });

                match *opt_else_exp {
                    Some(ref else_exp) =>
                        walk_expr(cx, &**else_exp, scope_stack, scope_map),
                    _ => ()
                }
            }

            ast::ExprIfLet(..) => {
                cx.sess().span_bug(exp.span, "debuginfo::create_scope_map() - \
                                              Found unexpanded if-let.");
            }

            ast::ExprWhile(ref cond_exp, ref loop_body, _) => {
                walk_expr(cx, &**cond_exp, scope_stack, scope_map);

                with_new_scope(cx,
                               loop_body.span,
                               scope_stack,
                               scope_map,
                               |cx, scope_stack, scope_map| {
                    walk_block(cx, &**loop_body, scope_stack, scope_map);
                })
            }

            ast::ExprWhileLet(..) => {
                cx.sess().span_bug(exp.span, "debuginfo::create_scope_map() - \
                                              Found unexpanded while-let.");
            }

            ast::ExprForLoop(ref pattern, ref head, ref body, _) => {
                walk_expr(cx, &**head, scope_stack, scope_map);

                with_new_scope(cx,
                               exp.span,
                               scope_stack,
                               scope_map,
                               |cx, scope_stack, scope_map| {
                    scope_map.insert(exp.id,
                                     scope_stack.last()
                                                .unwrap()
                                                .scope_metadata);
                    walk_pattern(cx,
                                 &**pattern,
                                 scope_stack,
                                 scope_map);
                    walk_block(cx, &**body, scope_stack, scope_map);
                })
            }

            ast::ExprMac(_) => {
                cx.sess().span_bug(exp.span, "debuginfo::create_scope_map() - \
                                              Found unexpanded macro.");
            }

            ast::ExprLoop(ref block, _) |
            ast::ExprBlock(ref block)   => {
                with_new_scope(cx,
                               block.span,
                               scope_stack,
                               scope_map,
                               |cx, scope_stack, scope_map| {
                    walk_block(cx, &**block, scope_stack, scope_map);
                })
            }

            ast::ExprClosure(_, _, ref decl, ref block) => {
                with_new_scope(cx,
                               block.span,
                               scope_stack,
                               scope_map,
                               |cx, scope_stack, scope_map| {
                    for &ast::Arg { pat: ref pattern, .. } in decl.inputs.iter() {
                        walk_pattern(cx, &**pattern, scope_stack, scope_map);
                    }

                    walk_block(cx, &**block, scope_stack, scope_map);
                })
            }

            ast::ExprCall(ref fn_exp, ref args) => {
                walk_expr(cx, &**fn_exp, scope_stack, scope_map);

                for arg_exp in args.iter() {
                    walk_expr(cx, &**arg_exp, scope_stack, scope_map);
                }
            }

            ast::ExprMethodCall(_, _, ref args) => {
                for arg_exp in args.iter() {
                    walk_expr(cx, &**arg_exp, scope_stack, scope_map);
                }
            }

            ast::ExprMatch(ref discriminant_exp, ref arms, _) => {
                walk_expr(cx, &**discriminant_exp, scope_stack, scope_map);

                // For each arm we have to first walk the pattern as these might
                // introduce new artificial scopes. It should be sufficient to
                // walk only one pattern per arm, as they all must contain the
                // same binding names.

                for arm_ref in arms.iter() {
                    let arm_span = arm_ref.pats[0].span;

                    with_new_scope(cx,
                                   arm_span,
                                   scope_stack,
                                   scope_map,
                                   |cx, scope_stack, scope_map| {
                        for pat in arm_ref.pats.iter() {
                            walk_pattern(cx, &**pat, scope_stack, scope_map);
                        }

                        for guard_exp in arm_ref.guard.iter() {
                            walk_expr(cx, &**guard_exp, scope_stack, scope_map)
                        }

                        walk_expr(cx, &*arm_ref.body, scope_stack, scope_map);
                    })
                }
            }

            ast::ExprStruct(_, ref fields, ref base_exp) => {
                for &ast::Field { expr: ref exp, .. } in fields.iter() {
                    walk_expr(cx, &**exp, scope_stack, scope_map);
                }

                match *base_exp {
                    Some(ref exp) => walk_expr(cx, &**exp, scope_stack, scope_map),
                    None => ()
                }
            }

            ast::ExprInlineAsm(ast::InlineAsm { ref inputs,
                                                ref outputs,
                                                .. }) => {
                // inputs, outputs: Vec<(String, P<Expr>)>
                for &(_, ref exp) in inputs.iter() {
                    walk_expr(cx, &**exp, scope_stack, scope_map);
                }

                for &(_, ref exp, _) in outputs.iter() {
                    walk_expr(cx, &**exp, scope_stack, scope_map);
                }
            }
        }
    }
}


//=-----------------------------------------------------------------------------
// Type Names for Debug Info
//=-----------------------------------------------------------------------------

// Compute the name of the type as it should be stored in debuginfo. Does not do
// any caching, i.e. calling the function twice with the same type will also do
// the work twice. The `qualified` parameter only affects the first level of the
// type name, further levels (i.e. type parameters) are always fully qualified.
fn compute_debuginfo_type_name<'a, 'tcx>(cx: &CrateContext<'a, 'tcx>,
                                         t: Ty<'tcx>,
                                         qualified: bool)
                                         -> String {
    let mut result = String::with_capacity(64);
    push_debuginfo_type_name(cx, t, qualified, &mut result);
    result
}

// Pushes the name of the type as it should be stored in debuginfo on the
// `output` String. See also compute_debuginfo_type_name().
fn push_debuginfo_type_name<'a, 'tcx>(cx: &CrateContext<'a, 'tcx>,
                                      t: Ty<'tcx>,
                                      qualified: bool,
                                      output: &mut String) {
    match t.sty {
        ty::ty_bool              => output.push_str("bool"),
        ty::ty_char              => output.push_str("char"),
        ty::ty_str               => output.push_str("str"),
        ty::ty_int(ast::TyIs(_))     => output.push_str("isize"),
        ty::ty_int(ast::TyI8)    => output.push_str("i8"),
        ty::ty_int(ast::TyI16)   => output.push_str("i16"),
        ty::ty_int(ast::TyI32)   => output.push_str("i32"),
        ty::ty_int(ast::TyI64)   => output.push_str("i64"),
        ty::ty_uint(ast::TyUs(_))    => output.push_str("usize"),
        ty::ty_uint(ast::TyU8)   => output.push_str("u8"),
        ty::ty_uint(ast::TyU16)  => output.push_str("u16"),
        ty::ty_uint(ast::TyU32)  => output.push_str("u32"),
        ty::ty_uint(ast::TyU64)  => output.push_str("u64"),
        ty::ty_float(ast::TyF32) => output.push_str("f32"),
        ty::ty_float(ast::TyF64) => output.push_str("f64"),
        ty::ty_struct(def_id, substs) |
        ty::ty_enum(def_id, substs) => {
            push_item_name(cx, def_id, qualified, output);
            push_type_params(cx, substs, output);
        },
        ty::ty_tup(ref component_types) => {
            output.push('(');
            for &component_type in component_types.iter() {
                push_debuginfo_type_name(cx, component_type, true, output);
                output.push_str(", ");
            }
            if !component_types.is_empty() {
                output.pop();
                output.pop();
            }
            output.push(')');
        },
        ty::ty_uniq(inner_type) => {
            output.push_str("Box<");
            push_debuginfo_type_name(cx, inner_type, true, output);
            output.push('>');
        },
        ty::ty_ptr(ty::mt { ty: inner_type, mutbl } ) => {
            output.push('*');
            match mutbl {
                ast::MutImmutable => output.push_str("const "),
                ast::MutMutable => output.push_str("mut "),
            }

            push_debuginfo_type_name(cx, inner_type, true, output);
        },
        ty::ty_rptr(_, ty::mt { ty: inner_type, mutbl }) => {
            output.push('&');
            if mutbl == ast::MutMutable {
                output.push_str("mut ");
            }

            push_debuginfo_type_name(cx, inner_type, true, output);
        },
        ty::ty_vec(inner_type, optional_length) => {
            output.push('[');
            push_debuginfo_type_name(cx, inner_type, true, output);

            match optional_length {
                Some(len) => {
                    output.push_str(format!("; {}", len).as_slice());
                }
                None => { /* nothing to do */ }
            };

            output.push(']');
        },
        ty::ty_trait(ref trait_data) => {
            let principal = ty::erase_late_bound_regions(cx.tcx(), &trait_data.principal);
            push_item_name(cx, principal.def_id, false, output);
            push_type_params(cx, principal.substs, output);
        },
        ty::ty_bare_fn(_, &ty::BareFnTy{ unsafety, abi, ref sig } ) => {
            if unsafety == ast::Unsafety::Unsafe {
                output.push_str("unsafe ");
            }

            if abi != ::syntax::abi::Rust {
                output.push_str("extern \"");
                output.push_str(abi.name());
                output.push_str("\" ");
            }

            output.push_str("fn(");

            let sig = ty::erase_late_bound_regions(cx.tcx(), sig);
            if sig.inputs.len() > 0 {
                for &parameter_type in sig.inputs.iter() {
                    push_debuginfo_type_name(cx, parameter_type, true, output);
                    output.push_str(", ");
                }
                output.pop();
                output.pop();
            }

            if sig.variadic {
                if sig.inputs.len() > 0 {
                    output.push_str(", ...");
                } else {
                    output.push_str("...");
                }
            }

            output.push(')');

            match sig.output {
                ty::FnConverging(result_type) if ty::type_is_nil(result_type) => {}
                ty::FnConverging(result_type) => {
                    output.push_str(" -> ");
                    push_debuginfo_type_name(cx, result_type, true, output);
                }
                ty::FnDiverging => {
                    output.push_str(" -> !");
                }
            }
        },
        ty::ty_unboxed_closure(..) => {
            output.push_str("closure");
        }
        ty::ty_err |
        ty::ty_infer(_) |
        ty::ty_open(_) |
        ty::ty_projection(..) |
        ty::ty_param(_) => {
            cx.sess().bug(&format!("debuginfo: Trying to create type name for \
                unexpected type: {}", ppaux::ty_to_string(cx.tcx(), t))[]);
        }
    }

    fn push_item_name(cx: &CrateContext,
                      def_id: ast::DefId,
                      qualified: bool,
                      output: &mut String) {
        ty::with_path(cx.tcx(), def_id, |mut path| {
            if qualified {
                if def_id.krate == ast::LOCAL_CRATE {
                    output.push_str(crate_root_namespace(cx));
                    output.push_str("::");
                }

                let mut path_element_count = 0u;
                for path_element in path {
                    let name = token::get_name(path_element.name());
                    output.push_str(name.get());
                    output.push_str("::");
                    path_element_count += 1;
                }

                if path_element_count == 0 {
                    cx.sess().bug("debuginfo: Encountered empty item path!");
                }

                output.pop();
                output.pop();
            } else {
                let name = token::get_name(path.last()
                                               .expect("debuginfo: Empty item path?")
                                               .name());
                output.push_str(name.get());
            }
        });
    }

    // Pushes the type parameters in the given `Substs` to the output string.
    // This ignores region parameters, since they can't reliably be
    // reconstructed for items from non-local crates. For local crates, this
    // would be possible but with inlining and LTO we have to use the least
    // common denominator - otherwise we would run into conflicts.
    fn push_type_params<'a, 'tcx>(cx: &CrateContext<'a, 'tcx>,
                                  substs: &subst::Substs<'tcx>,
                                  output: &mut String) {
        if substs.types.is_empty() {
            return;
        }

        output.push('<');

        for &type_parameter in substs.types.iter() {
            push_debuginfo_type_name(cx, type_parameter, true, output);
            output.push_str(", ");
        }

        output.pop();
        output.pop();

        output.push('>');
    }
}


//=-----------------------------------------------------------------------------
// Namespace Handling
//=-----------------------------------------------------------------------------

struct NamespaceTreeNode {
    name: ast::Name,
    scope: DIScope,
    parent: Option<Weak<NamespaceTreeNode>>,
}

impl NamespaceTreeNode {
    fn mangled_name_of_contained_item(&self, item_name: &str) -> String {
        fn fill_nested(node: &NamespaceTreeNode, output: &mut String) {
            match node.parent {
                Some(ref parent) => fill_nested(&*parent.upgrade().unwrap(), output),
                None => {}
            }
            let string = token::get_name(node.name);
            output.push_str(&format!("{}", string.get().len())[]);
            output.push_str(string.get());
        }

        let mut name = String::from_str("_ZN");
        fill_nested(self, &mut name);
        name.push_str(&format!("{}", item_name.len())[]);
        name.push_str(item_name);
        name.push('E');
        name
    }
}

fn crate_root_namespace<'a>(cx: &'a CrateContext) -> &'a str {
    &cx.link_meta().crate_name[]
}

fn namespace_for_item(cx: &CrateContext, def_id: ast::DefId) -> Rc<NamespaceTreeNode> {
    ty::with_path(cx.tcx(), def_id, |path| {
        // prepend crate name if not already present
        let krate = if def_id.krate == ast::LOCAL_CRATE {
            let crate_namespace_ident = token::str_to_ident(crate_root_namespace(cx));
            Some(ast_map::PathMod(crate_namespace_ident.name))
        } else {
            None
        };
        let mut path = krate.into_iter().chain(path).peekable();

        let mut current_key = Vec::new();
        let mut parent_node: Option<Rc<NamespaceTreeNode>> = None;

        // Create/Lookup namespace for each element of the path.
        loop {
            // Emulate a for loop so we can use peek below.
            let path_element = match path.next() {
                Some(e) => e,
                None => break
            };
            // Ignore the name of the item (the last path element).
            if path.peek().is_none() {
                break;
            }

            let name = path_element.name();
            current_key.push(name);

            let existing_node = debug_context(cx).namespace_map.borrow()
                                                 .get(&current_key).cloned();
            let current_node = match existing_node {
                Some(existing_node) => existing_node,
                None => {
                    // create and insert
                    let parent_scope = match parent_node {
                        Some(ref node) => node.scope,
                        None => ptr::null_mut()
                    };
                    let namespace_name = token::get_name(name);
                    let namespace_name = CString::from_slice(namespace_name
                                                                .get().as_bytes());
                    let scope = unsafe {
                        llvm::LLVMDIBuilderCreateNameSpace(
                            DIB(cx),
                            parent_scope,
                            namespace_name.as_ptr(),
                            // cannot reconstruct file ...
                            ptr::null_mut(),
                            // ... or line information, but that's not so important.
                            0)
                    };

                    let node = Rc::new(NamespaceTreeNode {
                        name: name,
                        scope: scope,
                        parent: parent_node.map(|parent| parent.downgrade()),
                    });

                    debug_context(cx).namespace_map.borrow_mut()
                                     .insert(current_key.clone(), node.clone());

                    node
                }
            };

            parent_node = Some(current_node);
        }

        match parent_node {
            Some(node) => node,
            None => {
                cx.sess().bug(&format!("debuginfo::namespace_for_item(): \
                                       path too short for {:?}",
                                      def_id)[]);
            }
        }
    })
}


//=-----------------------------------------------------------------------------
// .debug_gdb_scripts binary section
//=-----------------------------------------------------------------------------

/// Inserts a side-effect free instruction sequence that makes sure that the
/// .debug_gdb_scripts global is referenced, so it isn't removed by the linker.
pub fn insert_reference_to_gdb_debug_scripts_section_global(ccx: &CrateContext) {
    if needs_gdb_debug_scripts_section(ccx) {
        let empty = CString::from_slice(b"");
        let gdb_debug_scripts_section_global =
            get_or_insert_gdb_debug_scripts_section_global(ccx);
        unsafe {
            let volative_load_instruction =
                llvm::LLVMBuildLoad(ccx.raw_builder(),
                                    gdb_debug_scripts_section_global,
                                    empty.as_ptr());
            llvm::LLVMSetVolatile(volative_load_instruction, llvm::True);
        }
    }
}

/// Allocates the global variable responsible for the .debug_gdb_scripts binary
/// section.
fn get_or_insert_gdb_debug_scripts_section_global(ccx: &CrateContext)
                                                  -> llvm::ValueRef {
    let section_var_name = b"__rustc_debug_gdb_scripts_section__\0";

    let section_var = unsafe {
        llvm::LLVMGetNamedGlobal(ccx.llmod(),
                                 section_var_name.as_ptr() as *const _)
    };

    if section_var == ptr::null_mut() {
        let section_name = b".debug_gdb_scripts\0";
        let section_contents = b"\x01gdb_load_rust_pretty_printers.py\0";

        unsafe {
            let llvm_type = Type::array(&Type::i8(ccx),
                                        section_contents.len() as u64);
            let section_var = llvm::LLVMAddGlobal(ccx.llmod(),
                                                  llvm_type.to_ref(),
                                                  section_var_name.as_ptr()
                                                    as *const _);
            llvm::LLVMSetSection(section_var, section_name.as_ptr() as *const _);
            llvm::LLVMSetInitializer(section_var, C_bytes(ccx, section_contents));
            llvm::LLVMSetGlobalConstant(section_var, llvm::True);
            llvm::LLVMSetUnnamedAddr(section_var, llvm::True);
            llvm::SetLinkage(section_var, llvm::Linkage::LinkOnceODRLinkage);
            // This should make sure that the whole section is not larger than
            // the string it contains. Otherwise we get a warning from GDB.
            llvm::LLVMSetAlignment(section_var, 1);
            section_var
        }
    } else {
        section_var
    }
}

fn needs_gdb_debug_scripts_section(ccx: &CrateContext) -> bool {
    let omit_gdb_pretty_printer_section =
        attr::contains_name(ccx.tcx()
                               .map
                               .krate()
                               .attrs
                               .as_slice(),
                            "omit_gdb_pretty_printer_section");

    !omit_gdb_pretty_printer_section &&
    !ccx.sess().target.target.options.is_like_osx &&
    !ccx.sess().target.target.options.is_like_windows &&
    ccx.sess().opts.debuginfo != NoDebugInfo
}
<|MERGE_RESOLUTION|>--- conflicted
+++ resolved
@@ -1222,15 +1222,9 @@
                 let loc = span_start(cx, span);
                 let scope = scope_metadata(fcx, node_id, span);
 
-<<<<<<< HEAD
-                set_debug_location(cx, DebugLocation::new(scope,
-                                                          loc.line,
-                                                          loc.col.to_usize()));
-=======
                 set_debug_location(cx, InternalDebugLocation::new(scope,
                                                                   loc.line,
-                                                                  loc.col.to_uint()));
->>>>>>> a55ef3a0
+                                                                  loc.col.to_usize()));
             } else {
                 set_debug_location(cx, UnknownLocation);
             }
@@ -1740,15 +1734,9 @@
         )
     };
 
-<<<<<<< HEAD
-    set_debug_location(cx, DebugLocation::new(scope_metadata,
-                                              loc.line,
-                                              loc.col.to_usize()));
-=======
     set_debug_location(cx, InternalDebugLocation::new(scope_metadata,
                                                       loc.line,
-                                                      loc.col.to_uint()));
->>>>>>> a55ef3a0
+                                                      loc.col.to_usize()));
     unsafe {
         let instr = llvm::LLVMDIBuilderInsertDeclareAtEnd(
             DIB(cx),
